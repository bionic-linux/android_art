/*
 * Copyright (C) 2023 The Android Open Source Project
 *
 * Licensed under the Apache License, Version 2.0 (the "License");
 * you may not use this file except in compliance with the License.
 * You may obtain a copy of the License at
 *
 *      http://www.apache.org/licenses/LICENSE-2.0
 *
 * Unless required by applicable law or agreed to in writing, software
 * distributed under the License is distributed on an "AS IS" BASIS,
 * WITHOUT WARRANTIES OR CONDITIONS OF ANY KIND, either express or implied.
 * See the License for the specific language governing permissions and
 * limitations under the License.
 */

#ifndef ART_COMPILER_UTILS_RISCV64_ASSEMBLER_RISCV64_H_
#define ART_COMPILER_UTILS_RISCV64_ASSEMBLER_RISCV64_H_

#include <cstdint>
#include <string>
#include <utility>
#include <vector>

#include "arch/riscv64/instruction_set_features_riscv64.h"
#include "base/arena_containers.h"
#include "base/enums.h"
#include "base/globals.h"
#include "base/macros.h"
#include "managed_register_riscv64.h"
#include "utils/assembler.h"
#include "utils/label.h"

namespace art HIDDEN {
namespace riscv64 {

enum class FPRoundingMode : uint32_t {
  kRNE = 0x0,  // Round to Nearest, ties to Even
  kRTZ = 0x1,  // Round towards Zero
  kRDN = 0x2,  // Round Down (towards −Infinity)
  kRUP = 0x3,  // Round Up (towards +Infinity)
  kRMM = 0x4,  // Round to Nearest, ties to Max Magnitude
  kDYN = 0x7,  // Dynamic rounding mode
  kDefault = kDYN,
  // Some instructions never need to round even though the spec includes the RM field.
  // To simplify testing, emit the RM as 0 by default for these instructions because that's what
  // `clang` does and because the `llvm-objdump` fails to disassemble the other rounding modes.
  kIgnored = 0
};

static constexpr size_t kRiscv64HalfwordSize = 2;
static constexpr size_t kRiscv64WordSize = 4;
static constexpr size_t kRiscv64DoublewordSize = 8;

// the type for fence
enum FenceType {
  kFenceNone = 0,
  kFenceWrite = 1,
  kFenceRead = 2,
  kFenceOutput = 4,
  kFenceInput = 8,
  kFenceDefault = 0xf,
};

class Riscv64Label : public Label {
 public:
  Riscv64Label() : prev_branch_id_(kNoPrevBranchId) {}

<<<<<<< HEAD
  Riscv64Label(Riscv64Label&& src)
=======
  Riscv64Label(Riscv64Label&& src) noexcept
      // NOLINTNEXTLINE - src.prev_branch_id_ is valid after the move
>>>>>>> a828c507
      : Label(std::move(src)), prev_branch_id_(src.prev_branch_id_) {}

 private:
  static constexpr uint32_t kNoPrevBranchId = std::numeric_limits<uint32_t>::max();

  uint32_t prev_branch_id_;  // To get distance from preceding branch, if any.

  friend class Riscv64Assembler;
  DISALLOW_COPY_AND_ASSIGN(Riscv64Label);
};

// Assembler literal is a value embedded in code, retrieved using a PC-relative load.
class Literal {
 public:
  static constexpr size_t kMaxSize = 8;

  Literal(uint32_t size, const uint8_t* data) : label_(), size_(size) {
    DCHECK_LE(size, Literal::kMaxSize);
    memcpy(data_, data, size);
  }

  template <typename T>
  T GetValue() const {
    DCHECK_EQ(size_, sizeof(T));
    T value;
    memcpy(&value, data_, sizeof(T));
    return value;
  }

  uint32_t GetSize() const { return size_; }

  const uint8_t* GetData() const { return data_; }

  Riscv64Label* GetLabel() { return &label_; }

  const Riscv64Label* GetLabel() const { return &label_; }

 private:
  Riscv64Label label_;
  const uint32_t size_;
  uint8_t data_[kMaxSize];

  DISALLOW_COPY_AND_ASSIGN(Literal);
};

// Jump table: table of labels emitted after the code and before the literals. Similar to literals.
class JumpTable {
 public:
  explicit JumpTable(ArenaVector<Riscv64Label*>&& labels) : label_(), labels_(std::move(labels)) {}

  size_t GetSize() const { return labels_.size() * sizeof(int32_t); }

  const ArenaVector<Riscv64Label*>& GetData() const { return labels_; }

  Riscv64Label* GetLabel() { return &label_; }

  const Riscv64Label* GetLabel() const { return &label_; }

 private:
  Riscv64Label label_;
  ArenaVector<Riscv64Label*> labels_;

  DISALLOW_COPY_AND_ASSIGN(JumpTable);
};

class Riscv64Assembler final : public Assembler {
 public:
  explicit Riscv64Assembler(ArenaAllocator* allocator,
                            const Riscv64InstructionSetFeatures* instruction_set_features = nullptr)
      : Assembler(allocator),
        branches_(allocator->Adapter(kArenaAllocAssembler)),
        overwriting_(false),
        overwrite_location_(0),
        literals_(allocator->Adapter(kArenaAllocAssembler)),
        long_literals_(allocator->Adapter(kArenaAllocAssembler)),
        jump_tables_(allocator->Adapter(kArenaAllocAssembler)),
        last_position_adjustment_(0),
        last_old_position_(0),
        last_branch_id_(0) {
    UNUSED(instruction_set_features);
    cfi().DelayEmittingAdvancePCs();
  }

  virtual ~Riscv64Assembler() {
    for (auto& branch : branches_) {
      CHECK(branch.IsResolved());
    }
  }

  size_t CodeSize() const override { return Assembler::CodeSize(); }
  DebugFrameOpCodeWriterForAssembler& cfi() { return Assembler::cfi(); }

  // According to "The RISC-V Instruction Set Manual"

  // LUI/AUIPC (RV32I, with sign-extension on RV64I), opcode = 0x17, 0x37
  // Note: These take a 20-bit unsigned value to align with the clang assembler for testing,
  // but the value stored in the register shall actually be sign-extended to 64 bits.
  void Lui(XRegister rd, uint32_t imm20);
  void Auipc(XRegister rd, uint32_t imm20);

  // Jump instructions (RV32I), opcode = 0x67, 0x6f
  void Jal(XRegister rd, int32_t offset);
  void Jalr(XRegister rd, XRegister rs1, int32_t offset);

  // Branch instructions (RV32I), opcode = 0x63, funct3 from 0x0 ~ 0x1 and 0x4 ~ 0x7
  void Beq(XRegister rs1, XRegister rs2, int32_t offset);
  void Bne(XRegister rs1, XRegister rs2, int32_t offset);
  void Blt(XRegister rs1, XRegister rs2, int32_t offset);
  void Bge(XRegister rs1, XRegister rs2, int32_t offset);
  void Bltu(XRegister rs1, XRegister rs2, int32_t offset);
  void Bgeu(XRegister rs1, XRegister rs2, int32_t offset);

  // Load instructions (RV32I+RV64I): opcode = 0x03, funct3 from 0x0 ~ 0x6
  void Lb(XRegister rd, XRegister rs1, int32_t offset);
  void Lh(XRegister rd, XRegister rs1, int32_t offset);
  void Lw(XRegister rd, XRegister rs1, int32_t offset);
  void Ld(XRegister rd, XRegister rs1, int32_t offset);
  void Lbu(XRegister rd, XRegister rs1, int32_t offset);
  void Lhu(XRegister rd, XRegister rs1, int32_t offset);
  void Lwu(XRegister rd, XRegister rs1, int32_t offset);

  // Store instructions (RV32I+RV64I): opcode = 0x23, funct3 from 0x0 ~ 0x3
  void Sb(XRegister rs2, XRegister rs1, int32_t offset);
  void Sh(XRegister rs2, XRegister rs1, int32_t offset);
  void Sw(XRegister rs2, XRegister rs1, int32_t offset);
  void Sd(XRegister rs2, XRegister rs1, int32_t offset);

  // IMM ALU instructions (RV32I): opcode = 0x13, funct3 from 0x0 ~ 0x7
  void Addi(XRegister rd, XRegister rs1, int32_t imm12);
  void Slti(XRegister rd, XRegister rs1, int32_t imm12);
  void Sltiu(XRegister rd, XRegister rs1, int32_t imm12);
  void Xori(XRegister rd, XRegister rs1, int32_t imm12);
  void Ori(XRegister rd, XRegister rs1, int32_t imm12);
  void Andi(XRegister rd, XRegister rs1, int32_t imm12);
  void Slli(XRegister rd, XRegister rs1, int32_t shamt);
  void Srli(XRegister rd, XRegister rs1, int32_t shamt);
  void Srai(XRegister rd, XRegister rs1, int32_t shamt);

  // ALU instructions (RV32I): opcode = 0x33, funct3 from 0x0 ~ 0x7
  void Add(XRegister rd, XRegister rs1, XRegister rs2);
  void Sub(XRegister rd, XRegister rs1, XRegister rs2);
  void Slt(XRegister rd, XRegister rs1, XRegister rs2);
  void Sltu(XRegister rd, XRegister rs1, XRegister rs2);
  void Xor(XRegister rd, XRegister rs1, XRegister rs2);
  void Or(XRegister rd, XRegister rs1, XRegister rs2);
  void And(XRegister rd, XRegister rs1, XRegister rs2);
  void Sll(XRegister rd, XRegister rs1, XRegister rs2);
  void Srl(XRegister rd, XRegister rs1, XRegister rs2);
  void Sra(XRegister rd, XRegister rs1, XRegister rs2);

  // 32bit Imm ALU instructions (RV64I): opcode = 0x1b, funct3 from 0x0, 0x1, 0x5
  void Addiw(XRegister rd, XRegister rs1, int32_t imm12);
  void Slliw(XRegister rd, XRegister rs1, int32_t shamt);
  void Srliw(XRegister rd, XRegister rs1, int32_t shamt);
  void Sraiw(XRegister rd, XRegister rs1, int32_t shamt);

  // 32bit ALU instructions (RV64I): opcode = 0x3b, funct3 from 0x0 ~ 0x7
  void Addw(XRegister rd, XRegister rs1, XRegister rs2);
  void Subw(XRegister rd, XRegister rs1, XRegister rs2);
  void Sllw(XRegister rd, XRegister rs1, XRegister rs2);
  void Srlw(XRegister rd, XRegister rs1, XRegister rs2);
  void Sraw(XRegister rd, XRegister rs1, XRegister rs2);

  // Environment call and breakpoint (RV32I), opcode = 0x73
  void Ecall();
  void Ebreak();

  // Fence instruction (RV32I): opcode = 0xf, funct3 = 0
  void Fence(uint32_t pred = kFenceDefault, uint32_t succ = kFenceDefault);
  void FenceTso();

  // "Zifencei" Standard Extension, opcode = 0xf, funct3 = 1
  void FenceI();

  // RV32M Standard Extension: opcode = 0x33, funct3 from 0x0 ~ 0x7
  void Mul(XRegister rd, XRegister rs1, XRegister rs2);
  void Mulh(XRegister rd, XRegister rs1, XRegister rs2);
  void Mulhsu(XRegister rd, XRegister rs1, XRegister rs2);
  void Mulhu(XRegister rd, XRegister rs1, XRegister rs2);
  void Div(XRegister rd, XRegister rs1, XRegister rs2);
  void Divu(XRegister rd, XRegister rs1, XRegister rs2);
  void Rem(XRegister rd, XRegister rs1, XRegister rs2);
  void Remu(XRegister rd, XRegister rs1, XRegister rs2);

  // RV64M Standard Extension: opcode = 0x3b, funct3 0x0 and from 0x4 ~ 0x7
  void Mulw(XRegister rd, XRegister rs1, XRegister rs2);
  void Divw(XRegister rd, XRegister rs1, XRegister rs2);
  void Divuw(XRegister rd, XRegister rs1, XRegister rs2);
  void Remw(XRegister rd, XRegister rs1, XRegister rs2);
  void Remuw(XRegister rd, XRegister rs1, XRegister rs2);

  // RV32A/RV64A Standard Extension
  void LrW(XRegister rd, XRegister rs1, uint32_t aqrl);
  void LrD(XRegister rd, XRegister rs1, uint32_t aqrl);
  void ScW(XRegister rd, XRegister rs2, XRegister rs1, uint32_t aqrl);
  void ScD(XRegister rd, XRegister rs2, XRegister rs1, uint32_t aqrl);
  void AmoSwapW(XRegister rd, XRegister rs2, XRegister rs1, uint32_t aqrl);
  void AmoSwapD(XRegister rd, XRegister rs2, XRegister rs1, uint32_t aqrl);
  void AmoAddW(XRegister rd, XRegister rs2, XRegister rs1, uint32_t aqrl);
  void AmoAddD(XRegister rd, XRegister rs2, XRegister rs1, uint32_t aqrl);
  void AmoXorW(XRegister rd, XRegister rs2, XRegister rs1, uint32_t aqrl);
  void AmoXorD(XRegister rd, XRegister rs2, XRegister rs1, uint32_t aqrl);
  void AmoAndW(XRegister rd, XRegister rs2, XRegister rs1, uint32_t aqrl);
  void AmoAndD(XRegister rd, XRegister rs2, XRegister rs1, uint32_t aqrl);
  void AmoOrW(XRegister rd, XRegister rs2, XRegister rs1, uint32_t aqrl);
  void AmoOrD(XRegister rd, XRegister rs2, XRegister rs1, uint32_t aqrl);
  void AmoMinW(XRegister rd, XRegister rs2, XRegister rs1, uint32_t aqrl);
  void AmoMinD(XRegister rd, XRegister rs2, XRegister rs1, uint32_t aqrl);
  void AmoMaxW(XRegister rd, XRegister rs2, XRegister rs1, uint32_t aqrl);
  void AmoMaxD(XRegister rd, XRegister rs2, XRegister rs1, uint32_t aqrl);
  void AmoMinuW(XRegister rd, XRegister rs2, XRegister rs1, uint32_t aqrl);
  void AmoMinuD(XRegister rd, XRegister rs2, XRegister rs1, uint32_t aqrl);
  void AmoMaxuW(XRegister rd, XRegister rs2, XRegister rs1, uint32_t aqrl);
  void AmoMaxuD(XRegister rd, XRegister rs2, XRegister rs1, uint32_t aqrl);

  // "Zicsr" Standard Extension, opcode = 0x73, funct3 from 0x1 ~ 0x3 and 0x5 ~ 0x7
  void Csrrw(XRegister rd, uint32_t csr, XRegister rs1);
  void Csrrs(XRegister rd, uint32_t csr, XRegister rs1);
  void Csrrc(XRegister rd, uint32_t csr, XRegister rs1);
  void Csrrwi(XRegister rd, uint32_t csr, uint32_t uimm5);
  void Csrrsi(XRegister rd, uint32_t csr, uint32_t uimm5);
  void Csrrci(XRegister rd, uint32_t csr, uint32_t uimm5);

  // FP load/store instructions (RV32F+RV32D): opcode = 0x07, 0x27
  void FLw(FRegister rd, XRegister rs1, int32_t offset);
  void FLd(FRegister rd, XRegister rs1, int32_t offset);
  void FSw(FRegister rs2, XRegister rs1, int32_t offset);
  void FSd(FRegister rs2, XRegister rs1, int32_t offset);

  // FP FMA instructions (RV32F+RV32D): opcode = 0x43, 0x47, 0x4b, 0x4f
  void FMAddS(FRegister rd, FRegister rs1, FRegister rs2, FRegister rs3, FPRoundingMode frm);
  void FMAddD(FRegister rd, FRegister rs1, FRegister rs2, FRegister rs3, FPRoundingMode frm);
  void FMSubS(FRegister rd, FRegister rs1, FRegister rs2, FRegister rs3, FPRoundingMode frm);
  void FMSubD(FRegister rd, FRegister rs1, FRegister rs2, FRegister rs3, FPRoundingMode frm);
  void FNMSubS(FRegister rd, FRegister rs1, FRegister rs2, FRegister rs3, FPRoundingMode frm);
  void FNMSubD(FRegister rd, FRegister rs1, FRegister rs2, FRegister rs3, FPRoundingMode frm);
  void FNMAddS(FRegister rd, FRegister rs1, FRegister rs2, FRegister rs3, FPRoundingMode frm);
  void FNMAddD(FRegister rd, FRegister rs1, FRegister rs2, FRegister rs3, FPRoundingMode frm);

  // FP FMA instruction helpers passing the default rounding mode.
  void FMAddS(FRegister rd, FRegister rs1, FRegister rs2, FRegister rs3) {
    FMAddS(rd, rs1, rs2, rs3, FPRoundingMode::kDefault);
  }
  void FMAddD(FRegister rd, FRegister rs1, FRegister rs2, FRegister rs3) {
    FMAddD(rd, rs1, rs2, rs3, FPRoundingMode::kDefault);
  }
  void FMSubS(FRegister rd, FRegister rs1, FRegister rs2, FRegister rs3) {
    FMSubS(rd, rs1, rs2, rs3, FPRoundingMode::kDefault);
  }
  void FMSubD(FRegister rd, FRegister rs1, FRegister rs2, FRegister rs3) {
    FMSubD(rd, rs1, rs2, rs3, FPRoundingMode::kDefault);
  }
  void FNMSubS(FRegister rd, FRegister rs1, FRegister rs2, FRegister rs3) {
    FNMSubS(rd, rs1, rs2, rs3, FPRoundingMode::kDefault);
  }
  void FNMSubD(FRegister rd, FRegister rs1, FRegister rs2, FRegister rs3) {
    FNMSubD(rd, rs1, rs2, rs3, FPRoundingMode::kDefault);
  }
  void FNMAddS(FRegister rd, FRegister rs1, FRegister rs2, FRegister rs3) {
    FNMAddS(rd, rs1, rs2, rs3, FPRoundingMode::kDefault);
  }
  void FNMAddD(FRegister rd, FRegister rs1, FRegister rs2, FRegister rs3) {
    FNMAddD(rd, rs1, rs2, rs3, FPRoundingMode::kDefault);
  }

  // Simple FP instructions (RV32F+RV32D): opcode = 0x53, funct7 = 0b0XXXX0D
  void FAddS(FRegister rd, FRegister rs1, FRegister rs2, FPRoundingMode frm);
  void FAddD(FRegister rd, FRegister rs1, FRegister rs2, FPRoundingMode frm);
  void FSubS(FRegister rd, FRegister rs1, FRegister rs2, FPRoundingMode frm);
  void FSubD(FRegister rd, FRegister rs1, FRegister rs2, FPRoundingMode frm);
  void FMulS(FRegister rd, FRegister rs1, FRegister rs2, FPRoundingMode frm);
  void FMulD(FRegister rd, FRegister rs1, FRegister rs2, FPRoundingMode frm);
  void FDivS(FRegister rd, FRegister rs1, FRegister rs2, FPRoundingMode frm);
  void FDivD(FRegister rd, FRegister rs1, FRegister rs2, FPRoundingMode frm);
  void FSqrtS(FRegister rd, FRegister rs1, FPRoundingMode frm);
  void FSqrtD(FRegister rd, FRegister rs1, FPRoundingMode frm);
  void FSgnjS(FRegister rd, FRegister rs1, FRegister rs2);
  void FSgnjD(FRegister rd, FRegister rs1, FRegister rs2);
  void FSgnjnS(FRegister rd, FRegister rs1, FRegister rs2);
  void FSgnjnD(FRegister rd, FRegister rs1, FRegister rs2);
  void FSgnjxS(FRegister rd, FRegister rs1, FRegister rs2);
  void FSgnjxD(FRegister rd, FRegister rs1, FRegister rs2);
  void FMinS(FRegister rd, FRegister rs1, FRegister rs2);
  void FMinD(FRegister rd, FRegister rs1, FRegister rs2);
  void FMaxS(FRegister rd, FRegister rs1, FRegister rs2);
  void FMaxD(FRegister rd, FRegister rs1, FRegister rs2);
  void FCvtSD(FRegister rd, FRegister rs1, FPRoundingMode frm);
  void FCvtDS(FRegister rd, FRegister rs1, FPRoundingMode frm);

  // Simple FP instruction helpers passing the default rounding mode.
  void FAddS(FRegister rd, FRegister rs1, FRegister rs2) {
    FAddS(rd, rs1, rs2, FPRoundingMode::kDefault);
  }
  void FAddD(FRegister rd, FRegister rs1, FRegister rs2) {
    FAddD(rd, rs1, rs2, FPRoundingMode::kDefault);
  }
  void FSubS(FRegister rd, FRegister rs1, FRegister rs2) {
    FSubS(rd, rs1, rs2, FPRoundingMode::kDefault);
  }
  void FSubD(FRegister rd, FRegister rs1, FRegister rs2) {
    FSubD(rd, rs1, rs2, FPRoundingMode::kDefault);
  }
  void FMulS(FRegister rd, FRegister rs1, FRegister rs2) {
    FMulS(rd, rs1, rs2, FPRoundingMode::kDefault);
  }
  void FMulD(FRegister rd, FRegister rs1, FRegister rs2) {
    FMulD(rd, rs1, rs2, FPRoundingMode::kDefault);
  }
  void FDivS(FRegister rd, FRegister rs1, FRegister rs2) {
    FDivS(rd, rs1, rs2, FPRoundingMode::kDefault);
  }
  void FDivD(FRegister rd, FRegister rs1, FRegister rs2) {
    FDivD(rd, rs1, rs2, FPRoundingMode::kDefault);
  }
  void FSqrtS(FRegister rd, FRegister rs1) {
    FSqrtS(rd, rs1, FPRoundingMode::kDefault);
  }
  void FSqrtD(FRegister rd, FRegister rs1) {
    FSqrtD(rd, rs1, FPRoundingMode::kDefault);
  }
  void FCvtSD(FRegister rd, FRegister rs1) {
    FCvtSD(rd, rs1, FPRoundingMode::kDefault);
  }
  void FCvtDS(FRegister rd, FRegister rs1) {
    FCvtDS(rd, rs1, FPRoundingMode::kIgnored);
  }

  // FP compare instructions (RV32F+RV32D): opcode = 0x53, funct7 = 0b101000D
  void FEqS(XRegister rd, FRegister rs1, FRegister rs2);
  void FEqD(XRegister rd, FRegister rs1, FRegister rs2);
  void FLtS(XRegister rd, FRegister rs1, FRegister rs2);
  void FLtD(XRegister rd, FRegister rs1, FRegister rs2);
  void FLeS(XRegister rd, FRegister rs1, FRegister rs2);
  void FLeD(XRegister rd, FRegister rs1, FRegister rs2);

  // FP conversion instructions (RV32F+RV32D+RV64F+RV64D): opcode = 0x53, funct7 = 0b110X00D
  void FCvtWS(XRegister rd, FRegister rs1, FPRoundingMode frm);
  void FCvtWD(XRegister rd, FRegister rs1, FPRoundingMode frm);
  void FCvtWuS(XRegister rd, FRegister rs1, FPRoundingMode frm);
  void FCvtWuD(XRegister rd, FRegister rs1, FPRoundingMode frm);
  void FCvtLS(XRegister rd, FRegister rs1, FPRoundingMode frm);
  void FCvtLD(XRegister rd, FRegister rs1, FPRoundingMode frm);
  void FCvtLuS(XRegister rd, FRegister rs1, FPRoundingMode frm);
  void FCvtLuD(XRegister rd, FRegister rs1, FPRoundingMode frm);
  void FCvtSW(FRegister rd, XRegister rs1, FPRoundingMode frm);
  void FCvtDW(FRegister rd, XRegister rs1, FPRoundingMode frm);
  void FCvtSWu(FRegister rd, XRegister rs1, FPRoundingMode frm);
  void FCvtDWu(FRegister rd, XRegister rs1, FPRoundingMode frm);
  void FCvtSL(FRegister rd, XRegister rs1, FPRoundingMode frm);
  void FCvtDL(FRegister rd, XRegister rs1, FPRoundingMode frm);
  void FCvtSLu(FRegister rd, XRegister rs1, FPRoundingMode frm);
  void FCvtDLu(FRegister rd, XRegister rs1, FPRoundingMode frm);

  // FP conversion instruction helpers passing the default rounding mode.
  void FCvtWS(XRegister rd, FRegister rs1) { FCvtWS(rd, rs1, FPRoundingMode::kDefault); }
  void FCvtWD(XRegister rd, FRegister rs1) { FCvtWD(rd, rs1, FPRoundingMode::kDefault); }
  void FCvtWuS(XRegister rd, FRegister rs1) { FCvtWuS(rd, rs1, FPRoundingMode::kDefault); }
  void FCvtWuD(XRegister rd, FRegister rs1) { FCvtWuD(rd, rs1, FPRoundingMode::kDefault); }
  void FCvtLS(XRegister rd, FRegister rs1) { FCvtLS(rd, rs1, FPRoundingMode::kDefault); }
  void FCvtLD(XRegister rd, FRegister rs1) { FCvtLD(rd, rs1, FPRoundingMode::kDefault); }
  void FCvtLuS(XRegister rd, FRegister rs1) { FCvtLuS(rd, rs1, FPRoundingMode::kDefault); }
  void FCvtLuD(XRegister rd, FRegister rs1) { FCvtLuD(rd, rs1, FPRoundingMode::kDefault); }
  void FCvtSW(FRegister rd, XRegister rs1) { FCvtSW(rd, rs1, FPRoundingMode::kDefault); }
  void FCvtDW(FRegister rd, XRegister rs1) { FCvtDW(rd, rs1, FPRoundingMode::kIgnored); }
  void FCvtSWu(FRegister rd, XRegister rs1) { FCvtSWu(rd, rs1, FPRoundingMode::kDefault); }
  void FCvtDWu(FRegister rd, XRegister rs1) { FCvtDWu(rd, rs1, FPRoundingMode::kIgnored); }
  void FCvtSL(FRegister rd, XRegister rs1) { FCvtSL(rd, rs1, FPRoundingMode::kDefault); }
  void FCvtDL(FRegister rd, XRegister rs1) { FCvtDL(rd, rs1, FPRoundingMode::kDefault); }
  void FCvtSLu(FRegister rd, XRegister rs1) { FCvtSLu(rd, rs1, FPRoundingMode::kDefault); }
  void FCvtDLu(FRegister rd, XRegister rs1) { FCvtDLu(rd, rs1, FPRoundingMode::kDefault); }

  // FP move instructions (RV32F+RV32D): opcode = 0x53, funct3 = 0x0, funct7 = 0b111X00D
  void FMvXW(XRegister rd, FRegister rs1);
  void FMvXD(XRegister rd, FRegister rs1);
  void FMvWX(FRegister rd, XRegister rs1);
  void FMvDX(FRegister rd, XRegister rs1);

  // FP classify instructions (RV32F+RV32D): opcode = 0x53, funct3 = 0x1, funct7 = 0b111X00D
  void FClassS(XRegister rd, FRegister rs1);
  void FClassD(XRegister rd, FRegister rs1);

  ////////////////////////////// RV64 MACRO Instructions  START ///////////////////////////////
  // These pseudo instructions are from "RISC-V Assembly Programmer's Manual".

  void Nop();
  void Li(XRegister rd, int64_t imm);
  void Mv(XRegister rd, XRegister rs);
  void Not(XRegister rd, XRegister rs);
  void Neg(XRegister rd, XRegister rs);
  void NegW(XRegister rd, XRegister rs);
  void SextB(XRegister rd, XRegister rs);
  void SextH(XRegister rd, XRegister rs);
  void SextW(XRegister rd, XRegister rs);
  void ZextB(XRegister rd, XRegister rs);
  void ZextH(XRegister rd, XRegister rs);
  void ZextW(XRegister rd, XRegister rs);
  void Seqz(XRegister rd, XRegister rs);
  void Snez(XRegister rd, XRegister rs);
  void Sltz(XRegister rd, XRegister rs);
  void Sgtz(XRegister rd, XRegister rs);
  void FMvS(FRegister rd, FRegister rs);
  void FAbsS(FRegister rd, FRegister rs);
  void FNegS(FRegister rd, FRegister rs);
  void FMvD(FRegister rd, FRegister rs);
  void FAbsD(FRegister rd, FRegister rs);
  void FNegD(FRegister rd, FRegister rs);

  // Branch pseudo instructions
  void Beqz(XRegister rs, int32_t offset);
  void Bnez(XRegister rs, int32_t offset);
  void Blez(XRegister rs, int32_t offset);
  void Bgez(XRegister rs, int32_t offset);
  void Bltz(XRegister rs, int32_t offset);
  void Bgtz(XRegister rs, int32_t offset);
  void Bgt(XRegister rs, XRegister rt, int32_t offset);
  void Ble(XRegister rs, XRegister rt, int32_t offset);
  void Bgtu(XRegister rs, XRegister rt, int32_t offset);
  void Bleu(XRegister rs, XRegister rt, int32_t offset);

  // Jump pseudo instructions
  void J(int32_t offset);
  void Jal(int32_t offset);
  void Jr(XRegister rs);
  void Jalr(XRegister rs);
  void Jalr(XRegister rd, XRegister rs);
  void Ret();

  // Pseudo instructions for accessing control and status registers
  void RdCycle(XRegister rd);
  void RdTime(XRegister rd);
  void RdInstret(XRegister rd);
  void Csrr(XRegister rd, uint32_t csr);
  void Csrw(uint32_t csr, XRegister rs);
  void Csrs(uint32_t csr, XRegister rs);
  void Csrc(uint32_t csr, XRegister rs);
  void Csrwi(uint32_t csr, uint32_t uimm5);
  void Csrsi(uint32_t csr, uint32_t uimm5);
  void Csrci(uint32_t csr, uint32_t uimm5);

  // Load/store macros for arbitrary 32-bit offsets.
  void Loadb(XRegister rd, XRegister rs1, int32_t offset);
  void Loadh(XRegister rd, XRegister rs1, int32_t offset);
  void Loadw(XRegister rd, XRegister rs1, int32_t offset);
  void Loadd(XRegister rd, XRegister rs1, int32_t offset);
  void Loadbu(XRegister rd, XRegister rs1, int32_t offset);
  void Loadhu(XRegister rd, XRegister rs1, int32_t offset);
  void Loadwu(XRegister rd, XRegister rs1, int32_t offset);
  void Storeb(XRegister rs2, XRegister rs1, int32_t offset);
  void Storeh(XRegister rs2, XRegister rs1, int32_t offset);
  void Storew(XRegister rs2, XRegister rs1, int32_t offset);
  void Stored(XRegister rs2, XRegister rs1, int32_t offset);
  void FLoadw(FRegister rd, XRegister rs1, int32_t offset);
  void FLoadd(FRegister rd, XRegister rs1, int32_t offset);
  void FStorew(FRegister rs2, XRegister rs1, int32_t offset);
  void FStored(FRegister rs2, XRegister rs1, int32_t offset);

  // Macros for loading constants.
  void LoadConst32(XRegister rd, int32_t value);
  void LoadConst64(XRegister rd, int64_t value);

  // Macros for adding constants.
  void AddConst32(XRegister rd, XRegister rs1, int32_t value);
  void AddConst64(XRegister rd, XRegister rs1, int64_t value);

  // Jumps and branches to a label.
  void Beqz(XRegister rs, Riscv64Label* label, bool is_bare = false);
  void Bnez(XRegister rs, Riscv64Label* label, bool is_bare = false);
  void Blez(XRegister rs, Riscv64Label* label, bool is_bare = false);
  void Bgez(XRegister rs, Riscv64Label* label, bool is_bare = false);
  void Bltz(XRegister rs, Riscv64Label* label, bool is_bare = false);
  void Bgtz(XRegister rs, Riscv64Label* label, bool is_bare = false);
  void Beq(XRegister rs, XRegister rt, Riscv64Label* label, bool is_bare = false);
  void Bne(XRegister rs, XRegister rt, Riscv64Label* label, bool is_bare = false);
  void Ble(XRegister rs, XRegister rt, Riscv64Label* label, bool is_bare = false);
  void Bge(XRegister rs, XRegister rt, Riscv64Label* label, bool is_bare = false);
  void Blt(XRegister rs, XRegister rt, Riscv64Label* label, bool is_bare = false);
  void Bgt(XRegister rs, XRegister rt, Riscv64Label* label, bool is_bare = false);
  void Bleu(XRegister rs, XRegister rt, Riscv64Label* label, bool is_bare = false);
  void Bgeu(XRegister rs, XRegister rt, Riscv64Label* label, bool is_bare = false);
  void Bltu(XRegister rs, XRegister rt, Riscv64Label* label, bool is_bare = false);
  void Bgtu(XRegister rs, XRegister rt, Riscv64Label* label, bool is_bare = false);
  void Jal(XRegister rd, Riscv64Label* label, bool is_bare = false);
  void J(Riscv64Label* label, bool is_bare = false);
  void Jal(Riscv64Label* label, bool is_bare = false);

  // Literal load.
  void Loadw(XRegister rd, Literal* literal);
  void Loadwu(XRegister rd, Literal* literal);
  void Loadd(XRegister rd, Literal* literal);
  void FLoadw(FRegister rd, Literal* literal);
  void FLoadd(FRegister rd, Literal* literal);

  // Illegal instruction that triggers SIGILL.
  void Unimp();

  /////////////////////////////// RV64 MACRO Instructions END ///////////////////////////////

  void Bind(Label* label) override { Bind(down_cast<Riscv64Label*>(label)); }

  void Jump([[maybe_unused]] Label* label) override {
    UNIMPLEMENTED(FATAL) << "Do not use Jump for RISCV64";
  }

  void Bind(Riscv64Label* label);

  // Load label address using PC-relative loads.
  void LoadLabelAddress(XRegister rd, Riscv64Label* label);

  // Create a new literal with a given value.
  // NOTE:Use `Identity<>` to force the template parameter to be explicitly specified.
  template <typename T>
  Literal* NewLiteral(typename Identity<T>::type value) {
    static_assert(std::is_integral<T>::value, "T must be an integral type.");
    return NewLiteral(sizeof(value), reinterpret_cast<const uint8_t*>(&value));
  }

  // Create a new literal with the given data.
  Literal* NewLiteral(size_t size, const uint8_t* data);

  // Create a jump table for the given labels that will be emitted when finalizing.
  // When the table is emitted, offsets will be relative to the location of the table.
  // The table location is determined by the location of its label (the label precedes
  // the table data) and should be loaded using LoadLabelAddress().
  JumpTable* CreateJumpTable(ArenaVector<Riscv64Label*>&& labels);

 public:
  // Emit slow paths queued during assembly and promote short branches to long if needed.
  void FinalizeCode() override;

  // Emit branches and finalize all instructions.
  void FinalizeInstructions(const MemoryRegion& region) override;

  // Returns the current location of a label.
  //
  // This function must be used instead of `Riscv64Label::GetPosition()`
  // which returns assembler's internal data instead of an actual location.
  //
  // The location can change during branch fixup in `FinalizeCode()`. Before that,
  // the location is not final and therefore not very useful to external users,
  // so they should preferably retrieve the location only after `FinalizeCode()`.
  uint32_t GetLabelLocation(const Riscv64Label* label) const;

  // Get the final position of a label after local fixup based on the old position
  // recorded before FinalizeCode().
  uint32_t GetAdjustedPosition(uint32_t old_position);

 private:
  enum BranchCondition : uint8_t {
    kCondEQ,
    kCondNE,
    kCondLT,
    kCondGE,
    kCondLE,
    kCondGT,
    kCondLTU,
    kCondGEU,
    kCondLEU,
    kCondGTU,
    kUncond,
  };

  // Note that PC-relative literal loads are handled as pseudo branches because they need
  // to be emitted after branch relocation to use correct offsets.
  class Branch {
   public:
    enum Type : uint8_t {
      // TODO(riscv64): Support 16-bit instructions ("C" Standard Extension).

      // Short branches (can be promoted to longer).
      kCondBranch,
      kUncondBranch,
      kCall,
      // Short branches (can't be promoted to longer).
      // TODO(riscv64): Do we need these (untested) bare branches, or can we remove them?
      kBareCondBranch,
      kBareUncondBranch,
      kBareCall,

      // Medium branch (can be promoted to long).
      kCondBranch21,

      // Long branches.
      kLongCondBranch,
      kLongUncondBranch,
      kLongCall,

      // Label.
      kLabel,

      // Literals.
      kLiteral,
      kLiteralUnsigned,
      kLiteralLong,
      kLiteralFloat,
      kLiteralDouble,
    };

    // Bit sizes of offsets defined as enums to minimize chance of typos.
    enum OffsetBits {
      kOffset13 = 13,
      kOffset21 = 21,
      kOffset32 = 32,
    };

    static constexpr uint32_t kUnresolved = 0xffffffff;  // Unresolved target_
    static constexpr uint32_t kMaxBranchLength = 12;  // In bytes.

    struct BranchInfo {
      // Branch length in bytes.
      uint32_t length;
      // The offset in bytes of the PC used in the (only) PC-relative instruction from
      // the start of the branch sequence. RISC-V always uses the address of the PC-relative
      // instruction as the PC, so this is essentially the offset of that instruction.
      uint32_t pc_offset;
      // How large (in bits) a PC-relative offset can be for a given type of branch.
      OffsetBits offset_size;
    };
    static const BranchInfo branch_info_[/* Type */];

    // Unconditional branch or call.
    Branch(uint32_t location, uint32_t target, XRegister rd, bool is_bare);
    // Conditional branch.
    Branch(uint32_t location,
           uint32_t target,
           BranchCondition condition,
           XRegister lhs_reg,
           XRegister rhs_reg,
           bool is_bare);
    // Label address or literal.
    Branch(uint32_t location, uint32_t target, XRegister rd, Type label_or_literal_type);
    Branch(uint32_t location, uint32_t target, FRegister rd, Type literal_type);

    // Some conditional branches with lhs = rhs are effectively NOPs, while some
    // others are effectively unconditional.
    static bool IsNop(BranchCondition condition, XRegister lhs, XRegister rhs);
    static bool IsUncond(BranchCondition condition, XRegister lhs, XRegister rhs);

    static BranchCondition OppositeCondition(BranchCondition cond);

    Type GetType() const;
    BranchCondition GetCondition() const;
    XRegister GetLeftRegister() const;
    XRegister GetRightRegister() const;
    FRegister GetFRegister() const;
    uint32_t GetTarget() const;
    uint32_t GetLocation() const;
    uint32_t GetOldLocation() const;
    uint32_t GetLength() const;
    uint32_t GetOldLength() const;
    uint32_t GetEndLocation() const;
    uint32_t GetOldEndLocation() const;
    bool IsBare() const;
    bool IsResolved() const;

    // Returns the bit size of the signed offset that the branch instruction can handle.
    OffsetBits GetOffsetSize() const;

    // Calculates the distance between two byte locations in the assembler buffer and
    // returns the number of bits needed to represent the distance as a signed integer.
    static OffsetBits GetOffsetSizeNeeded(uint32_t location, uint32_t target);

    // Resolve a branch when the target is known.
    void Resolve(uint32_t target);

    // Relocate a branch by a given delta if needed due to expansion of this or another
    // branch at a given location by this delta (just changes location_ and target_).
    void Relocate(uint32_t expand_location, uint32_t delta);

    // If necessary, updates the type by promoting a short branch to a longer branch
    // based on the branch location and target. Returns the amount (in bytes) by
    // which the branch size has increased.
    uint32_t PromoteIfNeeded();

    // Returns the offset into assembler buffer that shall be used as the base PC for
    // offset calculation. RISC-V always uses the address of the PC-relative instruction
    // as the PC, so this is essentially the location of that instruction.
    uint32_t GetOffsetLocation() const;

    // Calculates and returns the offset ready for encoding in the branch instruction(s).
    int32_t GetOffset() const;

   private:
    // Completes branch construction by determining and recording its type.
    void InitializeType(Type initial_type);
    // Helper for the above.
    void InitShortOrLong(OffsetBits ofs_size, Type short_type, Type long_type, Type longest_type);

    uint32_t old_location_;  // Offset into assembler buffer in bytes.
    uint32_t location_;      // Offset into assembler buffer in bytes.
    uint32_t target_;        // Offset into assembler buffer in bytes.

    XRegister lhs_reg_;          // Left-hand side register in conditional branches or
                                 // destination register in calls or literals.
    XRegister rhs_reg_;          // Right-hand side register in conditional branches.
    FRegister freg_;             // Destination register in FP literals.
    BranchCondition condition_;  // Condition for conditional branches.

    Type type_;      // Current type of the branch.
    Type old_type_;  // Initial type of the branch.
  };

  // Branch and literal fixup.

  void EmitBcond(BranchCondition cond, XRegister rs, XRegister rt, int32_t offset);
  void EmitBranch(Branch* branch);
  void EmitBranches();
  void EmitJumpTables();
  void EmitLiterals();

  void FinalizeLabeledBranch(Riscv64Label* label);
  void Bcond(Riscv64Label* label,
             bool is_bare,
             BranchCondition condition,
             XRegister lhs,
             XRegister rhs);
  void Buncond(Riscv64Label* label, XRegister rd, bool is_bare);
  template <typename XRegisterOrFRegister>
  void LoadLiteral(Literal* literal, XRegisterOrFRegister rd, Branch::Type literal_type);

  Branch* GetBranch(uint32_t branch_id);
  const Branch* GetBranch(uint32_t branch_id) const;

  void ReserveJumpTableSpace();
  void PromoteBranches();
  void PatchCFI();

  // Emit data (e.g. encoded instruction or immediate) to the instruction stream.
  void Emit(uint32_t value);

  // Adjust base register and offset if needed for load/store with a large offset.
  void AdjustBaseAndOffset(XRegister& base, int32_t& offset);

  // Implementation helper for `Li()`, `LoadConst32()` and `LoadConst64()`.
  void LoadImmediate(XRegister rd, int64_t imm, bool can_use_tmp);

  // Emit helpers.

  // I-type instruction:
  //
  //    31                   20 19     15 14 12 11      7 6           0
  //   -----------------------------------------------------------------
  //   [ . . . . . . . . . . . | . . . . | . . | . . . . | . . . . . . ]
  //   [        imm11:0            rs1   funct3     rd        opcode   ]
  //   -----------------------------------------------------------------
  template <typename Reg1, typename Reg2>
  void EmitI(int32_t imm12, Reg1 rs1, uint32_t funct3, Reg2 rd, uint32_t opcode) {
    DCHECK(IsInt<12>(imm12)) << imm12;
    DCHECK(IsUint<5>(static_cast<uint32_t>(rs1)));
    DCHECK(IsUint<3>(funct3));
    DCHECK(IsUint<5>(static_cast<uint32_t>(rd)));
    DCHECK(IsUint<7>(opcode));
    uint32_t encoding = static_cast<uint32_t>(imm12) << 20 | static_cast<uint32_t>(rs1) << 15 |
                        funct3 << 12 | static_cast<uint32_t>(rd) << 7 | opcode;
    Emit(encoding);
  }

  // R-type instruction:
  //
  //    31         25 24     20 19     15 14 12 11      7 6           0
  //   -----------------------------------------------------------------
  //   [ . . . . . . | . . . . | . . . . | . . | . . . . | . . . . . . ]
  //   [   funct7        rs2       rs1   funct3     rd        opcode   ]
  //   -----------------------------------------------------------------
  template <typename Reg1, typename Reg2, typename Reg3>
  void EmitR(uint32_t funct7, Reg1 rs2, Reg2 rs1, uint32_t funct3, Reg3 rd, uint32_t opcode) {
    DCHECK(IsUint<7>(funct7));
    DCHECK(IsUint<5>(static_cast<uint32_t>(rs2)));
    DCHECK(IsUint<5>(static_cast<uint32_t>(rs1)));
    DCHECK(IsUint<3>(funct3));
    DCHECK(IsUint<5>(static_cast<uint32_t>(rd)));
    DCHECK(IsUint<7>(opcode));
    uint32_t encoding = funct7 << 25 | static_cast<uint32_t>(rs2) << 20 |
                        static_cast<uint32_t>(rs1) << 15 | funct3 << 12 |
                        static_cast<uint32_t>(rd) << 7 | opcode;
    Emit(encoding);
  }

  // R-type instruction variant for floating-point fused multiply-add/sub (F[N]MADD/ F[N]MSUB):
  //
  //    31     27  25 24     20 19     15 14 12 11      7 6           0
  //   -----------------------------------------------------------------
  //   [ . . . . | . | . . . . | . . . . | . . | . . . . | . . . . . . ]
  //   [  rs3     fmt    rs2       rs1   funct3     rd        opcode   ]
  //   -----------------------------------------------------------------
  template <typename Reg1, typename Reg2, typename Reg3, typename Reg4>
  void EmitR4(
      Reg1 rs3, uint32_t fmt, Reg2 rs2, Reg3 rs1, uint32_t funct3, Reg4 rd, uint32_t opcode) {
    DCHECK(IsUint<5>(static_cast<uint32_t>(rs3)));
    DCHECK(IsUint<2>(fmt));
    DCHECK(IsUint<5>(static_cast<uint32_t>(rs2)));
    DCHECK(IsUint<5>(static_cast<uint32_t>(rs1)));
    DCHECK(IsUint<3>(funct3));
    DCHECK(IsUint<5>(static_cast<uint32_t>(rd)));
    DCHECK(IsUint<7>(opcode));
    uint32_t encoding = static_cast<uint32_t>(rs3) << 27 | static_cast<uint32_t>(fmt) << 25 |
                        static_cast<uint32_t>(rs2) << 20 | static_cast<uint32_t>(rs1) << 15 |
                        static_cast<uint32_t>(funct3) << 12 | static_cast<uint32_t>(rd) << 7 |
                        opcode;
    Emit(encoding);
  }

  // S-type instruction:
  //
  //    31         25 24     20 19     15 14 12 11      7 6           0
  //   -----------------------------------------------------------------
  //   [ . . . . . . | . . . . | . . . . | . . | . . . . | . . . . . . ]
  //   [   imm11:5       rs2       rs1   funct3   imm4:0      opcode   ]
  //   -----------------------------------------------------------------
  template <typename Reg1, typename Reg2>
  void EmitS(int32_t imm12, Reg1 rs2, Reg2 rs1, uint32_t funct3, uint32_t opcode) {
    DCHECK(IsInt<12>(imm12)) << imm12;
    DCHECK(IsUint<5>(static_cast<uint32_t>(rs2)));
    DCHECK(IsUint<5>(static_cast<uint32_t>(rs1)));
    DCHECK(IsUint<3>(funct3));
    DCHECK(IsUint<7>(opcode));
    uint32_t encoding = (static_cast<uint32_t>(imm12) & 0xFE0) << 20 |
                        static_cast<uint32_t>(rs2) << 20 | static_cast<uint32_t>(rs1) << 15 |
                        static_cast<uint32_t>(funct3) << 12 |
                        (static_cast<uint32_t>(imm12) & 0x1F) << 7 | opcode;
    Emit(encoding);
  }

  // I-type instruction variant for shifts (SLLI / SRLI / SRAI):
  //
  //    31       26 25       20 19     15 14 12 11      7 6           0
  //   -----------------------------------------------------------------
  //   [ . . . . . | . . . . . | . . . . | . . | . . . . | . . . . . . ]
  //   [  imm11:6  imm5:0(shamt)   rs1   funct3     rd        opcode   ]
  //   -----------------------------------------------------------------
  void EmitI6(uint32_t funct6,
              uint32_t imm6,
              XRegister rs1,
              uint32_t funct3,
              XRegister rd,
              uint32_t opcode) {
    DCHECK(IsUint<6>(funct6));
    DCHECK(IsUint<6>(imm6)) << imm6;
    DCHECK(IsUint<5>(static_cast<uint32_t>(rs1)));
    DCHECK(IsUint<3>(funct3));
    DCHECK(IsUint<5>(static_cast<uint32_t>(rd)));
    DCHECK(IsUint<7>(opcode));
    uint32_t encoding = funct6 << 26 | static_cast<uint32_t>(imm6) << 20 |
                        static_cast<uint32_t>(rs1) << 15 | funct3 << 12 |
                        static_cast<uint32_t>(rd) << 7 | opcode;
    Emit(encoding);
  }

  // B-type instruction:
  //
  //   31 30       25 24     20 19     15 14 12 11    8 7 6           0
  //   -----------------------------------------------------------------
  //   [ | . . . . . | . . . . | . . . . | . . | . . . | | . . . . . . ]
  //  imm12 imm11:5      rs2       rs1   funct3 imm4:1 imm11  opcode   ]
  //   -----------------------------------------------------------------
  void EmitB(int32_t offset, XRegister rs2, XRegister rs1, uint32_t funct3, uint32_t opcode) {
    DCHECK_ALIGNED(offset, 2);
    DCHECK(IsInt<13>(offset)) << offset;
    DCHECK(IsUint<5>(static_cast<uint32_t>(rs2)));
    DCHECK(IsUint<5>(static_cast<uint32_t>(rs1)));
    DCHECK(IsUint<3>(funct3));
    DCHECK(IsUint<7>(opcode));
    uint32_t imm12 = (static_cast<uint32_t>(offset) >> 1) & 0xfffu;
    uint32_t encoding = (imm12 & 0x800u) << (31 - 11) | (imm12 & 0x03f0u) << (25 - 4) |
                        static_cast<uint32_t>(rs2) << 20 | static_cast<uint32_t>(rs1) << 15 |
                        static_cast<uint32_t>(funct3) << 12 |
                        (imm12 & 0xfu) << 8 | (imm12 & 0x400u) >> (10 - 7) | opcode;
    Emit(encoding);
  }

  // U-type instruction:
  //
  //    31                                   12 11      7 6           0
  //   -----------------------------------------------------------------
  //   [ . . . . . . . . . . . . . . . . . . . | . . . . | . . . . . . ]
  //   [                imm31:12                    rd        opcode   ]
  //   -----------------------------------------------------------------
  void EmitU(uint32_t imm20, XRegister rd, uint32_t opcode) {
    CHECK(IsUint<20>(imm20)) << imm20;
    DCHECK(IsUint<5>(static_cast<uint32_t>(rd)));
    DCHECK(IsUint<7>(opcode));
    uint32_t encoding = imm20 << 12 | static_cast<uint32_t>(rd) << 7 | opcode;
    Emit(encoding);
  }

  // J-type instruction:
  //
  //   31 30               21   19           12 11      7 6           0
  //   -----------------------------------------------------------------
  //   [ | . . . . . . . . . | | . . . . . . . | . . . . | . . . . . . ]
  //  imm20    imm10:1      imm11   imm19:12        rd        opcode   ]
  //   -----------------------------------------------------------------
  void EmitJ(int32_t offset, XRegister rd, uint32_t opcode) {
    DCHECK_ALIGNED(offset, 2);
    CHECK(IsInt<21>(offset)) << offset;
    DCHECK(IsUint<5>(static_cast<uint32_t>(rd)));
    DCHECK(IsUint<7>(opcode));
    uint32_t imm20 = (static_cast<uint32_t>(offset) >> 1) & 0xfffffu;
    uint32_t encoding = (imm20 & 0x80000u) << (31 - 19) | (imm20 & 0x03ffu) << 21 |
                        (imm20 & 0x400u) << (20 - 10) | (imm20 & 0x7f800u) << (12 - 11) |
                        static_cast<uint32_t>(rd) << 7 | opcode;
    Emit(encoding);
  }

  ArenaVector<Branch> branches_;

  // Whether appending instructions at the end of the buffer or overwriting the existing ones.
  bool overwriting_;
  // The current overwrite location.
  uint32_t overwrite_location_;

  // Use `std::deque<>` for literal labels to allow insertions at the end
  // without invalidating pointers and references to existing elements.
  ArenaDeque<Literal> literals_;
  ArenaDeque<Literal> long_literals_;  // 64-bit literals separated for alignment reasons.

  // Jump table list.
  ArenaDeque<JumpTable> jump_tables_;

  // Data for `GetAdjustedPosition()`, see the description there.
  uint32_t last_position_adjustment_;
  uint32_t last_old_position_;
  uint32_t last_branch_id_;

  static constexpr uint32_t kXlen = 64;

  DISALLOW_COPY_AND_ASSIGN(Riscv64Assembler);
};

}  // namespace riscv64
}  // namespace art

#endif  // ART_COMPILER_UTILS_RISCV64_ASSEMBLER_RISCV64_H_<|MERGE_RESOLUTION|>--- conflicted
+++ resolved
@@ -66,12 +66,8 @@
  public:
   Riscv64Label() : prev_branch_id_(kNoPrevBranchId) {}
 
-<<<<<<< HEAD
-  Riscv64Label(Riscv64Label&& src)
-=======
   Riscv64Label(Riscv64Label&& src) noexcept
       // NOLINTNEXTLINE - src.prev_branch_id_ is valid after the move
->>>>>>> a828c507
       : Label(std::move(src)), prev_branch_id_(src.prev_branch_id_) {}
 
  private:
@@ -598,11 +594,9 @@
   JumpTable* CreateJumpTable(ArenaVector<Riscv64Label*>&& labels);
 
  public:
-  // Emit slow paths queued during assembly and promote short branches to long if needed.
+  // Emit slow paths queued during assembly, promote short branches to long if needed,
+  // and emit branches.
   void FinalizeCode() override;
-
-  // Emit branches and finalize all instructions.
-  void FinalizeInstructions(const MemoryRegion& region) override;
 
   // Returns the current location of a label.
   //
