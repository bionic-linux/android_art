--- conflicted
+++ resolved
@@ -55,11 +55,7 @@
   static const size_t kDefaultInlineMaxCodeUnits = 18;
 
   // Default inlining settings when the space filter is used.
-<<<<<<< HEAD
-  static constexpr size_t kSpaceFilterInlineDepthLimit = 5;
-=======
   static constexpr size_t kSpaceFilterInlineDepthLimit = 3;
->>>>>>> bf3cc9e0
   static constexpr size_t kSpaceFilterInlineMaxCodeUnits = 10;
 
   CompilerOptions();
