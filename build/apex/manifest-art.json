--- conflicted
+++ resolved
@@ -1,10 +1,6 @@
 {
   "name": "com.android.art",
-<<<<<<< HEAD
-  "version": 330433000,
-=======
-  "version": 339990000,
->>>>>>> 756e506b
+  "version": 330439000,
   "provideNativeLibs": [
     "libjdwp.so"
   ],
