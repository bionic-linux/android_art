/*
 * Copyright (C) 2008 The Android Open Source Project
 *
 * Licensed under the Apache License, Version 2.0 (the "License");
 * you may not use this file except in compliance with the License.
 * You may obtain a copy of the License at
 *
 *      http://www.apache.org/licenses/LICENSE-2.0
 *
 * Unless required by applicable law or agreed to in writing, software
 * distributed under the License is distributed on an "AS IS" BASIS,
 * WITHOUT WARRANTIES OR CONDITIONS OF ANY KIND, either express or implied.
 * See the License for the specific language governing permissions and
 * limitations under the License.
 */

#include "mem_map.h"

#include <inttypes.h>
#include <stdlib.h>
#if !defined(ANDROID_OS) && !defined(__Fuchsia__) && !defined(_WIN32)
#include <sys/resource.h>
#endif

#if defined(__linux__)
#include <sys/prctl.h>
#endif

#include <map>
#include <memory>
#include <sstream>

#include "android-base/stringprintf.h"
#include "android-base/unique_fd.h"

#include "allocator.h"
#include "bit_utils.h"
#include "globals.h"
#include "logging.h"  // For VLOG_IS_ON.
#include "memory_tool.h"
#include "mman.h"  // For the PROT_* and MAP_* constants.
#include "utils.h"

#ifndef MAP_ANONYMOUS
#define MAP_ANONYMOUS MAP_ANON
#endif

namespace art {

using android::base::StringPrintf;
using android::base::unique_fd;

template<class Key, class T, AllocatorTag kTag, class Compare = std::less<Key>>
using AllocationTrackingMultiMap =
    std::multimap<Key, T, Compare, TrackingAllocator<std::pair<const Key, T>, kTag>>;

using Maps = AllocationTrackingMultiMap<void*, MemMap*, kAllocatorTagMaps>;

// All the non-empty MemMaps. Use a multimap as we do a reserve-and-divide (eg ElfMap::Load()).
static Maps* gMaps GUARDED_BY(MemMap::GetMemMapsLock()) = nullptr;

// A map containing unique strings used for indentifying anonymous mappings
static std::map<std::string, int> debugStrMap GUARDED_BY(MemMap::GetMemMapsLock());

// Retrieve iterator to a `gMaps` entry that is known to exist.
Maps::iterator GetGMapsEntry(const MemMap& map) REQUIRES(MemMap::GetMemMapsLock()) {
  DCHECK(map.IsValid());
  DCHECK(gMaps != nullptr);
  for (auto it = gMaps->lower_bound(map.BaseBegin()), end = gMaps->end();
       it != end && it->first == map.BaseBegin();
       ++it) {
    if (it->second == &map) {
      return it;
    }
  }
  LOG(FATAL) << "MemMap not found";
  UNREACHABLE();
}

std::ostream& operator<<(std::ostream& os, const Maps& mem_maps) {
  os << "MemMap:" << std::endl;
  for (auto it = mem_maps.begin(); it != mem_maps.end(); ++it) {
    void* base = it->first;
    MemMap* map = it->second;
    CHECK_EQ(base, map->BaseBegin());
    os << *map << std::endl;
  }
  return os;
}

std::mutex* MemMap::mem_maps_lock_ = nullptr;

#if USE_ART_LOW_4G_ALLOCATOR
// Handling mem_map in 32b address range for 64b architectures that do not support MAP_32BIT.

// The regular start of memory allocations. The first 64KB is protected by SELinux.
static constexpr uintptr_t LOW_MEM_START = 64 * KB;

// Generate random starting position.
// To not interfere with image position, take the image's address and only place it below. Current
// formula (sketch):
//
// ART_BASE_ADDR      = 0001XXXXXXXXXXXXXXX
// ----------------------------------------
//                    = 0000111111111111111
// & ~(kPageSize - 1) =~0000000000000001111
// ----------------------------------------
// mask               = 0000111111111110000
// & random data      = YYYYYYYYYYYYYYYYYYY
// -----------------------------------
// tmp                = 0000YYYYYYYYYYY0000
// + LOW_MEM_START    = 0000000000001000000
// --------------------------------------
// start
//
// arc4random as an entropy source is exposed in Bionic, but not in glibc. When we
// do not have Bionic, simply start with LOW_MEM_START.

// Function is standalone so it can be tested somewhat in mem_map_test.cc.
#ifdef __BIONIC__
uintptr_t CreateStartPos(uint64_t input) {
  CHECK_NE(0, ART_BASE_ADDRESS);

  // Start with all bits below highest bit in ART_BASE_ADDRESS.
  constexpr size_t leading_zeros = CLZ(static_cast<uint32_t>(ART_BASE_ADDRESS));
  constexpr uintptr_t mask_ones = (1 << (31 - leading_zeros)) - 1;

  // Lowest (usually 12) bits are not used, as aligned by page size.
  constexpr uintptr_t mask = mask_ones & ~(kPageSize - 1);

  // Mask input data.
  return (input & mask) + LOW_MEM_START;
}
#endif

static uintptr_t GenerateNextMemPos() {
#ifdef __BIONIC__
  uint64_t random_data;
  arc4random_buf(&random_data, sizeof(random_data));
  return CreateStartPos(random_data);
#else
  // No arc4random on host, see above.
  return LOW_MEM_START;
#endif
}

// Initialize linear scan to random position.
uintptr_t MemMap::next_mem_pos_ = GenerateNextMemPos();
#endif

// Return true if the address range is contained in a single memory map by either reading
// the gMaps variable or the /proc/self/map entry.
bool MemMap::ContainedWithinExistingMap(uint8_t* ptr, size_t size, std::string* error_msg) {
  uintptr_t begin = reinterpret_cast<uintptr_t>(ptr);
  uintptr_t end = begin + size;

  {
    std::lock_guard<std::mutex> mu(*mem_maps_lock_);
    for (auto& pair : *gMaps) {
      MemMap* const map = pair.second;
      if (begin >= reinterpret_cast<uintptr_t>(map->Begin()) &&
          end <= reinterpret_cast<uintptr_t>(map->End())) {
        return true;
      }
    }
  }

  if (error_msg != nullptr) {
    PrintFileToLog("/proc/self/maps", LogSeverity::ERROR);
    *error_msg = StringPrintf("Requested region 0x%08" PRIxPTR "-0x%08" PRIxPTR " does not overlap "
                              "any existing map. See process maps in the log.", begin, end);
  }
  return false;
}

// CheckMapRequest to validate a non-MAP_FAILED mmap result based on
// the expected value, calling munmap if validation fails, giving the
// reason in error_msg.
//
// If the expected_ptr is null, nothing is checked beyond the fact
// that the actual_ptr is not MAP_FAILED. However, if expected_ptr is
// non-null, we check that pointer is the actual_ptr == expected_ptr,
// and if not, report in error_msg what the conflict mapping was if
// found, or a generic error in other cases.
bool MemMap::CheckMapRequest(uint8_t* expected_ptr, void* actual_ptr, size_t byte_count,
                            std::string* error_msg) {
  // Handled first by caller for more specific error messages.
  CHECK(actual_ptr != MAP_FAILED);

  if (expected_ptr == nullptr) {
    return true;
  }

  uintptr_t actual = reinterpret_cast<uintptr_t>(actual_ptr);
  uintptr_t expected = reinterpret_cast<uintptr_t>(expected_ptr);

  if (expected_ptr == actual_ptr) {
    return true;
  }

  // We asked for an address but didn't get what we wanted, all paths below here should fail.
  int result = TargetMUnmap(actual_ptr, byte_count);
  if (result == -1) {
    PLOG(WARNING) << StringPrintf("munmap(%p, %zd) failed", actual_ptr, byte_count);
  }

  if (error_msg != nullptr) {
    // We call this here so that we can try and generate a full error
    // message with the overlapping mapping. There's no guarantee that
    // that there will be an overlap though, since
    // - The kernel is not *required* to honor expected_ptr unless MAP_FIXED is
    //   true, even if there is no overlap
    // - There might have been an overlap at the point of mmap, but the
    //   overlapping region has since been unmapped.

    // Tell the client the mappings that were in place at the time.
    if (kIsDebugBuild) {
      PrintFileToLog("/proc/self/maps", LogSeverity::WARNING);
    }

    std::ostringstream os;
    os <<  StringPrintf("Failed to mmap at expected address, mapped at "
                        "0x%08" PRIxPTR " instead of 0x%08" PRIxPTR,
                        actual, expected);
    *error_msg = os.str();
  }
  return false;
}

bool MemMap::CheckReservation(uint8_t* expected_ptr,
                              size_t byte_count,
                              const char* name,
                              const MemMap& reservation,
                              /*out*/std::string* error_msg) {
  if (!reservation.IsValid()) {
    *error_msg = StringPrintf("Invalid reservation for %s", name);
    return false;
  }
  DCHECK_ALIGNED(reservation.Begin(), kPageSize);
  if (reservation.Begin() != expected_ptr) {
    *error_msg = StringPrintf("Bad image reservation start for %s: %p instead of %p",
                              name,
                              reservation.Begin(),
                              expected_ptr);
    return false;
  }
  if (byte_count > reservation.Size()) {
    *error_msg = StringPrintf("Insufficient reservation, required %zu, available %zu",
                              byte_count,
                              reservation.Size());
    return false;
  }
  return true;
}


#if USE_ART_LOW_4G_ALLOCATOR
void* MemMap::TryMemMapLow4GB(void* ptr,
                                    size_t page_aligned_byte_count,
                                    int prot,
                                    int flags,
                                    int fd,
                                    off_t offset) {
  void* actual = TargetMMap(ptr, page_aligned_byte_count, prot, flags, fd, offset);
  if (actual != MAP_FAILED) {
    // Since we didn't use MAP_FIXED the kernel may have mapped it somewhere not in the low
    // 4GB. If this is the case, unmap and retry.
    if (reinterpret_cast<uintptr_t>(actual) + page_aligned_byte_count >= 4 * GB) {
      TargetMUnmap(actual, page_aligned_byte_count);
      actual = MAP_FAILED;
    }
  }
  return actual;
}
#endif

void MemMap::SetDebugName(void* map_ptr, const char* name, size_t size) {
  // Debug naming is only used for Android target builds. For Linux targets,
  // we'll still call prctl but it wont do anything till we upstream the prctl.
  if (kIsTargetFuchsia || !kIsTargetBuild) {
    return;
  }

  // lock as std::map is not thread-safe
  std::lock_guard<std::mutex> mu(*mem_maps_lock_);

  std::string debug_friendly_name("dalvik-");
  debug_friendly_name += name;
  auto it = debugStrMap.find(debug_friendly_name);

  if (it == debugStrMap.end()) {
    it = debugStrMap.insert(std::make_pair(std::move(debug_friendly_name), 1)).first;
  }

  DCHECK(it != debugStrMap.end());
#if defined(PR_SET_VMA) && defined(__linux__)
  prctl(PR_SET_VMA, PR_SET_VMA_ANON_NAME, map_ptr, size, it->first.c_str());
#else
  // Prevent variable unused compiler errors.
  UNUSED(map_ptr, size);
#endif
}

MemMap MemMap::MapAnonymous(const char* name,
                            uint8_t* addr,
                            size_t byte_count,
                            int prot,
                            bool low_4gb,
                            bool reuse,
                            /*inout*/MemMap* reservation,
                            /*out*/std::string* error_msg,
                            bool use_debug_name) {
#ifndef __LP64__
  UNUSED(low_4gb);
#endif
  if (byte_count == 0) {
    *error_msg = "Empty MemMap requested.";
    return Invalid();
  }
  size_t page_aligned_byte_count = RoundUp(byte_count, kPageSize);

  int flags = MAP_PRIVATE | MAP_ANONYMOUS;
  if (reuse) {
    // reuse means it is okay that it overlaps an existing page mapping.
    // Only use this if you actually made the page reservation yourself.
    CHECK(addr != nullptr);
    DCHECK(reservation == nullptr);

    DCHECK(ContainedWithinExistingMap(addr, byte_count, error_msg)) << *error_msg;
    flags |= MAP_FIXED;
  } else if (reservation != nullptr) {
    CHECK(addr != nullptr);
    if (!CheckReservation(addr, byte_count, name, *reservation, error_msg)) {
      return MemMap::Invalid();
    }
    flags |= MAP_FIXED;
  }

  unique_fd fd;

  // We need to store and potentially set an error number for pretty printing of errors
  int saved_errno = 0;

  void* actual = MapInternal(addr,
                             page_aligned_byte_count,
                             prot,
                             flags,
                             fd.get(),
                             0,
                             low_4gb);
  saved_errno = errno;

  if (actual == MAP_FAILED) {
    if (error_msg != nullptr) {
      PrintFileToLog("/proc/self/maps", LogSeverity::WARNING);
      *error_msg = StringPrintf("Failed anonymous mmap(%p, %zd, 0x%x, 0x%x, %d, 0): %s. "
                                    "See process maps in the log.",
                                addr,
                                page_aligned_byte_count,
                                prot,
                                flags,
                                fd.get(),
                                strerror(saved_errno));
    }
    return Invalid();
  }
  if (!CheckMapRequest(addr, actual, page_aligned_byte_count, error_msg)) {
    return Invalid();
  }

  if (use_debug_name) {
    SetDebugName(actual, name, page_aligned_byte_count);
  }

  if (reservation != nullptr) {
    // Re-mapping was successful, transfer the ownership of the memory to the new MemMap.
    DCHECK_EQ(actual, reservation->Begin());
    reservation->ReleaseReservedMemory(byte_count);
  }
  return MemMap(name,
                reinterpret_cast<uint8_t*>(actual),
                byte_count,
                actual,
                page_aligned_byte_count,
                prot,
                reuse);
}

MemMap MemMap::MapAnonymousAligned(const char* name,
                                   size_t byte_count,
                                   int prot,
                                   bool low_4gb,
                                   size_t alignment,
                                   /*out=*/std::string* error_msg) {
  DCHECK(IsPowerOfTwo(alignment));
  DCHECK_GT(alignment, kPageSize);
  // Allocate extra 'alignment - kPageSize' bytes so that the mapping can be aligned.
  MemMap ret = MapAnonymous(name,
                            /*addr=*/nullptr,
                            byte_count + alignment - kPageSize,
                            prot,
                            low_4gb,
                            /*reuse=*/false,
                            /*reservation=*/nullptr,
                            error_msg);
  if (LIKELY(ret.IsValid())) {
    ret.AlignBy(alignment, /*align_both_ends=*/false);
    ret.SetSize(byte_count);
    DCHECK_EQ(ret.Size(), byte_count);
    DCHECK_ALIGNED_PARAM(ret.Begin(), alignment);
  }
  return ret;
}

MemMap MemMap::MapPlaceholder(const char* name, uint8_t* addr, size_t byte_count) {
  if (byte_count == 0) {
    return Invalid();
  }
  const size_t page_aligned_byte_count = RoundUp(byte_count, kPageSize);
  return MemMap(name, addr, byte_count, addr, page_aligned_byte_count, 0, /* reuse= */ true);
}

template<typename A, typename B>
static ptrdiff_t PointerDiff(A* a, B* b) {
  return static_cast<ptrdiff_t>(reinterpret_cast<intptr_t>(a) - reinterpret_cast<intptr_t>(b));
}

bool MemMap::ReplaceWith(MemMap* source, /*out*/std::string* error) {
#if !HAVE_MREMAP_SYSCALL
  UNUSED(source);
  *error = "Cannot perform atomic replace because we are missing the required mremap syscall";
  return false;
#else  // !HAVE_MREMAP_SYSCALL
  CHECK(source != nullptr);
  CHECK(source->IsValid());
  if (!MemMap::kCanReplaceMapping) {
    *error = "Unable to perform atomic replace due to runtime environment!";
    return false;
  }
  // neither can be reuse.
  if (source->reuse_ || reuse_) {
    *error = "One or both mappings is not a real mmap!";
    return false;
  }
  // TODO Support redzones.
  if (source->redzone_size_ != 0 || redzone_size_ != 0) {
    *error = "source and dest have different redzone sizes";
    return false;
  }
  // Make sure they have the same offset from the actual mmap'd address
  if (PointerDiff(BaseBegin(), Begin()) != PointerDiff(source->BaseBegin(), source->Begin())) {
    *error =
        "source starts at a different offset from the mmap. Cannot atomically replace mappings";
    return false;
  }
  // mremap doesn't allow the final [start, end] to overlap with the initial [start, end] (it's like
  // memcpy but the check is explicit and actually done).
  if (source->BaseBegin() > BaseBegin() &&
      reinterpret_cast<uint8_t*>(BaseBegin()) + source->BaseSize() >
      reinterpret_cast<uint8_t*>(source->BaseBegin())) {
    *error = "destination memory pages overlap with source memory pages";
    return false;
  }
  // Change the protection to match the new location.
  int old_prot = source->GetProtect();
  if (!source->Protect(GetProtect())) {
    *error = "Could not change protections for source to those required for dest.";
    return false;
  }

  // Do the mremap.
  void* res = mremap(/*old_address*/source->BaseBegin(),
                     /*old_size*/source->BaseSize(),
                     /*new_size*/source->BaseSize(),
                     /*flags*/MREMAP_MAYMOVE | MREMAP_FIXED,
                     /*new_address*/BaseBegin());
  if (res == MAP_FAILED) {
    int saved_errno = errno;
    // Wasn't able to move mapping. Change the protection of source back to the original one and
    // return.
    source->Protect(old_prot);
    *error = std::string("Failed to mremap source to dest. Error was ") + strerror(saved_errno);
    return false;
  }
  CHECK(res == BaseBegin());

  // The new base_size is all the pages of the 'source' plus any remaining dest pages. We will unmap
  // them later.
  size_t new_base_size = std::max(source->base_size_, base_size_);

  // Invalidate *source, don't unmap it though since it is already gone.
  size_t source_size = source->size_;
  source->Invalidate();

  size_ = source_size;
  base_size_ = new_base_size;
  // Reduce base_size if needed (this will unmap the extra pages).
  SetSize(source_size);

  return true;
#endif  // !HAVE_MREMAP_SYSCALL
}

MemMap MemMap::MapFileAtAddress(uint8_t* expected_ptr,
                                size_t byte_count,
                                int prot,
                                int flags,
                                int fd,
                                off_t start,
                                bool low_4gb,
                                const char* filename,
                                bool reuse,
                                /*inout*/MemMap* reservation,
                                /*out*/std::string* error_msg) {
  CHECK_NE(0, prot);
  CHECK_NE(0, flags & (MAP_SHARED | MAP_PRIVATE));

  // Note that we do not allow MAP_FIXED unless reuse == true or we have an existing
  // reservation, i.e we expect this mapping to be contained within an existing map.
  if (reuse) {
    // reuse means it is okay that it overlaps an existing page mapping.
    // Only use this if you actually made the page reservation yourself.
    CHECK(expected_ptr != nullptr);
    DCHECK(reservation == nullptr);
    DCHECK(error_msg != nullptr);
    DCHECK(ContainedWithinExistingMap(expected_ptr, byte_count, error_msg))
        << ((error_msg != nullptr) ? *error_msg : std::string());
    flags |= MAP_FIXED;
  } else if (reservation != nullptr) {
    DCHECK(error_msg != nullptr);
    if (!CheckReservation(expected_ptr, byte_count, filename, *reservation, error_msg)) {
      return Invalid();
    }
    flags |= MAP_FIXED;
  } else {
    CHECK_EQ(0, flags & MAP_FIXED);
    // Don't bother checking for an overlapping region here. We'll
    // check this if required after the fact inside CheckMapRequest.
  }

  if (byte_count == 0) {
    *error_msg = "Empty MemMap requested";
    return Invalid();
  }
  // Adjust 'offset' to be page-aligned as required by mmap.
  int page_offset = start % kPageSize;
  off_t page_aligned_offset = start - page_offset;
  // Adjust 'byte_count' to be page-aligned as we will map this anyway.
  size_t page_aligned_byte_count = RoundUp(byte_count + page_offset, kPageSize);
  // The 'expected_ptr' is modified (if specified, ie non-null) to be page aligned to the file but
  // not necessarily to virtual memory. mmap will page align 'expected' for us.
  uint8_t* page_aligned_expected =
      (expected_ptr == nullptr) ? nullptr : (expected_ptr - page_offset);

  size_t redzone_size = 0;
  if (kRunningOnMemoryTool && kMemoryToolAddsRedzones && expected_ptr == nullptr) {
    redzone_size = kPageSize;
    page_aligned_byte_count += redzone_size;
  }

  uint8_t* actual = reinterpret_cast<uint8_t*>(MapInternal(page_aligned_expected,
                                                           page_aligned_byte_count,
                                                           prot,
                                                           flags,
                                                           fd,
                                                           page_aligned_offset,
                                                           low_4gb));
  if (actual == MAP_FAILED) {
    if (error_msg != nullptr) {
      auto saved_errno = errno;

      if (kIsDebugBuild || VLOG_IS_ON(oat)) {
        PrintFileToLog("/proc/self/maps", LogSeverity::WARNING);
      }

      *error_msg = StringPrintf("mmap(%p, %zd, 0x%x, 0x%x, %d, %" PRId64
                                ") of file '%s' failed: %s. See process maps in the log.",
                                page_aligned_expected, page_aligned_byte_count, prot, flags, fd,
                                static_cast<int64_t>(page_aligned_offset), filename,
                                strerror(saved_errno));
    }
    return Invalid();
  }
  if (!CheckMapRequest(expected_ptr, actual, page_aligned_byte_count, error_msg)) {
    return Invalid();
  }
  if (redzone_size != 0) {
    const uint8_t *real_start = actual + page_offset;
    const uint8_t *real_end = actual + page_offset + byte_count;
    const uint8_t *mapping_end = actual + page_aligned_byte_count;

    MEMORY_TOOL_MAKE_NOACCESS(actual, real_start - actual);
    MEMORY_TOOL_MAKE_NOACCESS(real_end, mapping_end - real_end);
    page_aligned_byte_count -= redzone_size;
  }

  if (reservation != nullptr) {
    // Re-mapping was successful, transfer the ownership of the memory to the new MemMap.
    DCHECK_EQ(actual, reservation->Begin());
    reservation->ReleaseReservedMemory(byte_count);
  }
  return MemMap(filename,
                actual + page_offset,
                byte_count,
                actual,
                page_aligned_byte_count,
                prot,
                reuse,
                redzone_size);
}

MemMap::MemMap(MemMap&& other) noexcept
    : MemMap() {
  swap(other);
}

MemMap::~MemMap() {
  Reset();
}

void MemMap::DoReset() {
  DCHECK(IsValid());
  size_t real_base_size = base_size_;
  // Unlike Valgrind, AddressSanitizer requires that all manually poisoned memory is unpoisoned
  // before it is returned to the system.
  if (redzone_size_ != 0) {
    // Add redzone_size_ back to base_size or it will cause a mmap leakage.
    real_base_size += redzone_size_;
    MEMORY_TOOL_MAKE_UNDEFINED(
        reinterpret_cast<char*>(base_begin_) + real_base_size - redzone_size_,
        redzone_size_);
  }

  if (!reuse_) {
    MEMORY_TOOL_MAKE_UNDEFINED(base_begin_, base_size_);
    if (!already_unmapped_) {
      int result = TargetMUnmap(base_begin_, real_base_size);
      if (result == -1) {
        PLOG(FATAL) << "munmap failed";
      }
    }
  }

  Invalidate();
}

void MemMap::ResetInForkedProcess() {
  // This should be called on a map that has MADV_DONTFORK.
  // The kernel has already unmapped this.
  already_unmapped_ = true;
  Reset();
}

void MemMap::Invalidate() {
  DCHECK(IsValid());

  // Remove it from gMaps.
  std::lock_guard<std::mutex> mu(*mem_maps_lock_);
  auto it = GetGMapsEntry(*this);
  gMaps->erase(it);

  // Mark it as invalid.
  base_size_ = 0u;
  DCHECK(!IsValid());
}

void MemMap::swap(MemMap& other) {
  if (IsValid() || other.IsValid()) {
    std::lock_guard<std::mutex> mu(*mem_maps_lock_);
    DCHECK(gMaps != nullptr);
    auto this_it = IsValid() ? GetGMapsEntry(*this) : gMaps->end();
    auto other_it = other.IsValid() ? GetGMapsEntry(other) : gMaps->end();
    if (IsValid()) {
      DCHECK(this_it != gMaps->end());
      DCHECK_EQ(this_it->second, this);
      this_it->second = &other;
    }
    if (other.IsValid()) {
      DCHECK(other_it != gMaps->end());
      DCHECK_EQ(other_it->second, &other);
      other_it->second = this;
    }
    // Swap members with the `mem_maps_lock_` held so that `base_begin_` matches
    // with the `gMaps` key when other threads try to use `gMaps`.
    SwapMembers(other);
  } else {
    SwapMembers(other);
  }
}

void MemMap::SwapMembers(MemMap& other) {
  name_.swap(other.name_);
  std::swap(begin_, other.begin_);
  std::swap(size_, other.size_);
  std::swap(base_begin_, other.base_begin_);
  std::swap(base_size_, other.base_size_);
  std::swap(prot_, other.prot_);
  std::swap(reuse_, other.reuse_);
  std::swap(already_unmapped_, other.already_unmapped_);
  std::swap(redzone_size_, other.redzone_size_);
}

MemMap::MemMap(const std::string& name, uint8_t* begin, size_t size, void* base_begin,
               size_t base_size, int prot, bool reuse, size_t redzone_size)
    : name_(name), begin_(begin), size_(size), base_begin_(base_begin), base_size_(base_size),
      prot_(prot), reuse_(reuse), already_unmapped_(false), redzone_size_(redzone_size) {
  if (size_ == 0) {
    CHECK(begin_ == nullptr);
    CHECK(base_begin_ == nullptr);
    CHECK_EQ(base_size_, 0U);
  } else {
    CHECK(begin_ != nullptr);
    CHECK(base_begin_ != nullptr);
    CHECK_NE(base_size_, 0U);

    // Add it to gMaps.
    std::lock_guard<std::mutex> mu(*mem_maps_lock_);
    DCHECK(gMaps != nullptr);
    gMaps->insert(std::make_pair(base_begin_, this));
  }
}

MemMap MemMap::RemapAtEnd(uint8_t* new_end,
                          const char* tail_name,
                          int tail_prot,
                          std::string* error_msg,
                          bool use_debug_name) {
  return RemapAtEnd(new_end,
                    tail_name,
                    tail_prot,
                    MAP_PRIVATE | MAP_FIXED | MAP_ANONYMOUS,
                    /* fd= */ -1,
                    /* offset= */ 0,
                    error_msg,
                    use_debug_name);
}

MemMap MemMap::RemapAtEnd(uint8_t* new_end,
                          const char* tail_name,
                          int tail_prot,
                          int flags,
                          int fd,
                          off_t offset,
                          std::string* error_msg,
                          bool use_debug_name) {
  DCHECK_GE(new_end, Begin());
  DCHECK_LE(new_end, End());
  DCHECK_LE(begin_ + size_, reinterpret_cast<uint8_t*>(base_begin_) + base_size_);
  DCHECK_ALIGNED(begin_, kPageSize);
  DCHECK_ALIGNED(base_begin_, kPageSize);
  DCHECK_ALIGNED(reinterpret_cast<uint8_t*>(base_begin_) + base_size_, kPageSize);
  DCHECK_ALIGNED(new_end, kPageSize);
  uint8_t* old_end = begin_ + size_;
  uint8_t* old_base_end = reinterpret_cast<uint8_t*>(base_begin_) + base_size_;
  uint8_t* new_base_end = new_end;
  DCHECK_LE(new_base_end, old_base_end);
  if (new_base_end == old_base_end) {
    return Invalid();
  }
  size_t new_size = new_end - reinterpret_cast<uint8_t*>(begin_);
  size_t new_base_size = new_base_end - reinterpret_cast<uint8_t*>(base_begin_);
  DCHECK_LE(begin_ + new_size, reinterpret_cast<uint8_t*>(base_begin_) + new_base_size);
  size_t tail_size = old_end - new_end;
  uint8_t* tail_base_begin = new_base_end;
  size_t tail_base_size = old_base_end - new_base_end;
  DCHECK_EQ(tail_base_begin + tail_base_size, old_base_end);
  DCHECK_ALIGNED(tail_base_size, kPageSize);

  MEMORY_TOOL_MAKE_UNDEFINED(tail_base_begin, tail_base_size);
  // Note: Do not explicitly unmap the tail region, mmap() with MAP_FIXED automatically
  // removes old mappings for the overlapping region. This makes the operation atomic
  // and prevents other threads from racing to allocate memory in the requested region.
  uint8_t* actual = reinterpret_cast<uint8_t*>(TargetMMap(tail_base_begin,
                                                          tail_base_size,
                                                          tail_prot,
                                                          flags,
                                                          fd,
                                                          offset));
  if (actual == MAP_FAILED) {
    *error_msg = StringPrintf("map(%p, %zd, 0x%x, 0x%x, %d, 0) failed: %s. See process "
                              "maps in the log.", tail_base_begin, tail_base_size, tail_prot, flags,
                              fd, strerror(errno));
    PrintFileToLog("/proc/self/maps", LogSeverity::WARNING);
    return Invalid();
  }
  // Update *this.
  if (new_base_size == 0u) {
    std::lock_guard<std::mutex> mu(*mem_maps_lock_);
    auto it = GetGMapsEntry(*this);
    gMaps->erase(it);
  }

  if (use_debug_name) {
    SetDebugName(actual, tail_name, tail_base_size);
  }

  size_ = new_size;
  base_size_ = new_base_size;
  // Return the new mapping.
  return MemMap(tail_name, actual, tail_size, actual, tail_base_size, tail_prot, false);
}

MemMap MemMap::TakeReservedMemory(size_t byte_count, bool reuse) {
  uint8_t* begin = Begin();
  ReleaseReservedMemory(byte_count);  // Performs necessary DCHECK()s on this reservation.
  size_t base_size = RoundUp(byte_count, kPageSize);
  return MemMap(name_, begin, byte_count, begin, base_size, prot_, reuse);
}

void MemMap::ReleaseReservedMemory(size_t byte_count) {
  // Check the reservation mapping.
  DCHECK(IsValid());
  DCHECK(!reuse_);
  DCHECK(!already_unmapped_);
  DCHECK_EQ(redzone_size_, 0u);
  DCHECK_EQ(begin_, base_begin_);
  DCHECK_EQ(size_, base_size_);
  DCHECK_ALIGNED(begin_, kPageSize);
  DCHECK_ALIGNED(size_, kPageSize);

  // Check and round up the `byte_count`.
  DCHECK_NE(byte_count, 0u);
  DCHECK_LE(byte_count, size_);
  byte_count = RoundUp(byte_count, kPageSize);

  if (byte_count == size_) {
    Invalidate();
  } else {
    // Shrink the reservation MemMap and update its `gMaps` entry.
    std::lock_guard<std::mutex> mu(*mem_maps_lock_);
    auto it = GetGMapsEntry(*this);
    auto node = gMaps->extract(it);
    begin_ += byte_count;
    size_ -= byte_count;
    base_begin_ = begin_;
    base_size_ = size_;
    node.key() = base_begin_;
    gMaps->insert(std::move(node));
  }
}

void MemMap::FillWithZero(bool release_eagerly) {
  if (base_begin_ != nullptr && base_size_ != 0) {
    ZeroMemory(base_begin_, base_size_, release_eagerly);
  }
}

int MemMap::MadviseDontFork() {
#if defined(__linux__)
  if (base_begin_ != nullptr || base_size_ != 0) {
    return madvise(base_begin_, base_size_, MADV_DONTFORK);
  }
#endif
  return -1;
}

bool MemMap::Sync() {
#ifdef _WIN32
  // TODO: add FlushViewOfFile support.
  PLOG(ERROR) << "MemMap::Sync unsupported on Windows.";
  return false;
#else
  // Historical note: To avoid Valgrind errors, we temporarily lifted the lower-end noaccess
  // protection before passing it to msync() when `redzone_size_` was non-null, as Valgrind
  // only accepts page-aligned base address, and excludes the higher-end noaccess protection
  // from the msync range. b/27552451.
  return msync(BaseBegin(), BaseSize(), MS_SYNC) == 0;
#endif
}

bool MemMap::Protect(int prot) {
  if (base_begin_ == nullptr && base_size_ == 0) {
    prot_ = prot;
    return true;
  }

#ifndef _WIN32
  if (mprotect(base_begin_, base_size_, prot) == 0) {
    prot_ = prot;
    return true;
  }
#endif

  PLOG(ERROR) << "mprotect(" << reinterpret_cast<void*>(base_begin_) << ", " << base_size_ << ", "
              << prot << ") failed";
  return false;
}

bool MemMap::CheckNoGaps(MemMap& begin_map, MemMap& end_map) {
  std::lock_guard<std::mutex> mu(*mem_maps_lock_);
  CHECK(begin_map.IsValid());
  CHECK(end_map.IsValid());
  CHECK(HasMemMap(begin_map));
  CHECK(HasMemMap(end_map));
  CHECK_LE(begin_map.BaseBegin(), end_map.BaseBegin());
  MemMap* map = &begin_map;
  while (map->BaseBegin() != end_map.BaseBegin()) {
    MemMap* next_map = GetLargestMemMapAt(map->BaseEnd());
    if (next_map == nullptr) {
      // Found a gap.
      return false;
    }
    map = next_map;
  }
  return true;
}

void MemMap::DumpMaps(std::ostream& os, bool terse) {
  std::lock_guard<std::mutex> mu(*mem_maps_lock_);
  DumpMapsLocked(os, terse);
}

void MemMap::DumpMapsLocked(std::ostream& os, bool terse) {
  const auto& mem_maps = *gMaps;
  if (!terse) {
    os << mem_maps;
    return;
  }

  // Terse output example:
  //   [MemMap: 0x409be000+0x20P~0x11dP+0x20P~0x61cP+0x20P prot=0x3 LinearAlloc]
  //   [MemMap: 0x451d6000+0x6bP(3) prot=0x3 large object space allocation]
  // The details:
  //   "+0x20P" means 0x20 pages taken by a single mapping,
  //   "~0x11dP" means a gap of 0x11d pages,
  //   "+0x6bP(3)" means 3 mappings one after another, together taking 0x6b pages.
  os << "MemMap:" << std::endl;
  for (auto it = mem_maps.begin(), maps_end = mem_maps.end(); it != maps_end;) {
    MemMap* map = it->second;
    void* base = it->first;
    CHECK_EQ(base, map->BaseBegin());
    os << "[MemMap: " << base;
    ++it;
    // Merge consecutive maps with the same protect flags and name.
    constexpr size_t kMaxGaps = 9;
    size_t num_gaps = 0;
    size_t num = 1u;
    size_t size = map->BaseSize();
    CHECK_ALIGNED(size, kPageSize);
    void* end = map->BaseEnd();
    while (it != maps_end &&
        it->second->GetProtect() == map->GetProtect() &&
        it->second->GetName() == map->GetName() &&
        (it->second->BaseBegin() == end || num_gaps < kMaxGaps)) {
      if (it->second->BaseBegin() != end) {
        ++num_gaps;
        os << "+0x" << std::hex << (size / kPageSize) << "P";
        if (num != 1u) {
          os << "(" << std::dec << num << ")";
        }
        size_t gap =
            reinterpret_cast<uintptr_t>(it->second->BaseBegin()) - reinterpret_cast<uintptr_t>(end);
        CHECK_ALIGNED(gap, kPageSize);
        os << "~0x" << std::hex << (gap / kPageSize) << "P";
        num = 0u;
        size = 0u;
      }
      CHECK_ALIGNED(it->second->BaseSize(), kPageSize);
      ++num;
      size += it->second->BaseSize();
      end = it->second->BaseEnd();
      ++it;
    }
    os << "+0x" << std::hex << (size / kPageSize) << "P";
    if (num != 1u) {
      os << "(" << std::dec << num << ")";
    }
    os << " prot=0x" << std::hex << map->GetProtect() << " " << map->GetName() << "]" << std::endl;
  }
}

bool MemMap::HasMemMap(MemMap& map) {
  void* base_begin = map.BaseBegin();
  for (auto it = gMaps->lower_bound(base_begin), end = gMaps->end();
       it != end && it->first == base_begin; ++it) {
    if (it->second == &map) {
      return true;
    }
  }
  return false;
}

MemMap* MemMap::GetLargestMemMapAt(void* address) {
  size_t largest_size = 0;
  MemMap* largest_map = nullptr;
  DCHECK(gMaps != nullptr);
  for (auto it = gMaps->lower_bound(address), end = gMaps->end();
       it != end && it->first == address; ++it) {
    MemMap* map = it->second;
    CHECK(map != nullptr);
    if (largest_size < map->BaseSize()) {
      largest_size = map->BaseSize();
      largest_map = map;
    }
  }
  return largest_map;
}

void MemMap::Init() {
  if (mem_maps_lock_ != nullptr) {
    // dex2oat calls MemMap::Init twice since its needed before the runtime is created.
    return;
  }
  mem_maps_lock_ = new std::mutex();
  // Not for thread safety, but for the annotation that gMaps is GUARDED_BY(mem_maps_lock_).
  std::lock_guard<std::mutex> mu(*mem_maps_lock_);
  DCHECK(gMaps == nullptr);
  gMaps = new Maps;

  TargetMMapInit();
}

bool MemMap::IsInitialized() { return mem_maps_lock_ != nullptr; }

void MemMap::Shutdown() {
  if (mem_maps_lock_ == nullptr) {
    // If MemMap::Shutdown is called more than once, there is no effect.
    return;
  }
  {
    // Not for thread safety, but for the annotation that gMaps is GUARDED_BY(mem_maps_lock_).
    std::lock_guard<std::mutex> mu(*mem_maps_lock_);
    DCHECK(gMaps != nullptr);
    delete gMaps;
    gMaps = nullptr;
  }
  delete mem_maps_lock_;
  mem_maps_lock_ = nullptr;
}

void MemMap::SetSize(size_t new_size) {
  CHECK_LE(new_size, size_);
  size_t new_base_size = RoundUp(new_size + static_cast<size_t>(PointerDiff(Begin(), BaseBegin())),
                                 kPageSize);
  if (new_base_size == base_size_) {
    size_ = new_size;
    return;
  }
  CHECK_LT(new_base_size, base_size_);
  MEMORY_TOOL_MAKE_UNDEFINED(
      reinterpret_cast<void*>(reinterpret_cast<uintptr_t>(BaseBegin()) +
                              new_base_size),
      base_size_ - new_base_size);
  CHECK_EQ(TargetMUnmap(reinterpret_cast<void*>(
                        reinterpret_cast<uintptr_t>(BaseBegin()) + new_base_size),
                        base_size_ - new_base_size), 0)
                        << new_base_size << " " << base_size_;
  base_size_ = new_base_size;
  size_ = new_size;
}

void* MemMap::MapInternalArtLow4GBAllocator(size_t length,
                                            int prot,
                                            int flags,
                                            int fd,
                                            off_t offset) {
#if USE_ART_LOW_4G_ALLOCATOR
  void* actual = MAP_FAILED;

  bool first_run = true;

  std::lock_guard<std::mutex> mu(*mem_maps_lock_);
  for (uintptr_t ptr = next_mem_pos_; ptr < 4 * GB; ptr += kPageSize) {
    // Use gMaps as an optimization to skip over large maps.
    // Find the first map which is address > ptr.
    auto it = gMaps->upper_bound(reinterpret_cast<void*>(ptr));
    if (it != gMaps->begin()) {
      auto before_it = it;
      --before_it;
      // Start at the end of the map before the upper bound.
      ptr = std::max(ptr, reinterpret_cast<uintptr_t>(before_it->second->BaseEnd()));
      CHECK_ALIGNED(ptr, kPageSize);
    }
    while (it != gMaps->end()) {
      // How much space do we have until the next map?
      size_t delta = reinterpret_cast<uintptr_t>(it->first) - ptr;
      // If the space may be sufficient, break out of the loop.
      if (delta >= length) {
        break;
      }
      // Otherwise, skip to the end of the map.
      ptr = reinterpret_cast<uintptr_t>(it->second->BaseEnd());
      CHECK_ALIGNED(ptr, kPageSize);
      ++it;
    }

    // Try to see if we get lucky with this address since none of the ART maps overlap.
    actual = TryMemMapLow4GB(reinterpret_cast<void*>(ptr), length, prot, flags, fd, offset);
    if (actual != MAP_FAILED) {
      next_mem_pos_ = reinterpret_cast<uintptr_t>(actual) + length;
      return actual;
    }

    if (4U * GB - ptr < length) {
      // Not enough memory until 4GB.
      if (first_run) {
        // Try another time from the bottom;
        ptr = LOW_MEM_START - kPageSize;
        first_run = false;
        continue;
      } else {
        // Second try failed.
        break;
      }
    }

    uintptr_t tail_ptr;

    // Check pages are free.
    bool safe = true;
    for (tail_ptr = ptr; tail_ptr < ptr + length; tail_ptr += kPageSize) {
      if (msync(reinterpret_cast<void*>(tail_ptr), kPageSize, 0) == 0) {
        safe = false;
        break;
      } else {
        DCHECK_EQ(errno, ENOMEM);
      }
    }

    next_mem_pos_ = tail_ptr;  // update early, as we break out when we found and mapped a region

    if (safe == true) {
      actual = TryMemMapLow4GB(reinterpret_cast<void*>(ptr), length, prot, flags, fd, offset);
      if (actual != MAP_FAILED) {
        return actual;
      }
    } else {
      // Skip over last page.
      ptr = tail_ptr;
    }
  }

  if (actual == MAP_FAILED) {
    LOG(ERROR) << "Could not find contiguous low-memory space.";
    errno = ENOMEM;
  }
  return actual;
#else
  UNUSED(length, prot, flags, fd, offset);
  LOG(FATAL) << "Unreachable";
  UNREACHABLE();
#endif
}

void* MemMap::MapInternal(void* addr,
                          size_t length,
                          int prot,
                          int flags,
                          int fd,
                          off_t offset,
                          bool low_4gb) {
#ifdef __LP64__
  // When requesting low_4g memory and having an expectation, the requested range should fit into
  // 4GB.
  if (low_4gb && (
      // Start out of bounds.
      (reinterpret_cast<uintptr_t>(addr) >> 32) != 0 ||
      // End out of bounds. For simplicity, this will fail for the last page of memory.
      ((reinterpret_cast<uintptr_t>(addr) + length) >> 32) != 0)) {
    LOG(ERROR) << "The requested address space (" << addr << ", "
               << reinterpret_cast<void*>(reinterpret_cast<uintptr_t>(addr) + length)
               << ") cannot fit in low_4gb";
    return MAP_FAILED;
  }
#else
  UNUSED(low_4gb);
#endif
  DCHECK_ALIGNED(length, kPageSize);
  // TODO:
  // A page allocator would be a useful abstraction here, as
  // 1) It is doubtful that MAP_32BIT on x86_64 is doing the right job for us
  void* actual = MAP_FAILED;
#if USE_ART_LOW_4G_ALLOCATOR
  // MAP_32BIT only available on x86_64.
  if (low_4gb && addr == nullptr) {
    // The linear-scan allocator has an issue when executable pages are denied (e.g., by selinux
    // policies in sensitive processes). In that case, the error code will still be ENOMEM. So
    // the allocator will scan all low 4GB twice, and still fail. This is *very* slow.
    //
    // To avoid the issue, always map non-executable first, and mprotect if necessary.
    const int orig_prot = prot;
    const int prot_non_exec = prot & ~PROT_EXEC;
    actual = MapInternalArtLow4GBAllocator(length, prot_non_exec, flags, fd, offset);

    if (actual == MAP_FAILED) {
      return MAP_FAILED;
    }

    // See if we need to remap with the executable bit now.
    if (orig_prot != prot_non_exec) {
      if (mprotect(actual, length, orig_prot) != 0) {
        PLOG(ERROR) << "Could not protect to requested prot: " << orig_prot;
        TargetMUnmap(actual, length);
        errno = ENOMEM;
        return MAP_FAILED;
      }
    }
    return actual;
  }

  actual = TargetMMap(addr, length, prot, flags, fd, offset);
#else
#if defined(__LP64__)
  if (low_4gb && addr == nullptr) {
    flags |= MAP_32BIT;
  }
#endif
  actual = TargetMMap(addr, length, prot, flags, fd, offset);
#endif
  return actual;
}

std::ostream& operator<<(std::ostream& os, const MemMap& mem_map) {
  os << StringPrintf("[MemMap: %p-%p prot=0x%x %s]",
                     mem_map.BaseBegin(), mem_map.BaseEnd(), mem_map.GetProtect(),
                     mem_map.GetName().c_str());
  return os;
}

void MemMap::TryReadable() {
  if (base_begin_ == nullptr && base_size_ == 0) {
    return;
  }
  CHECK_NE(prot_ & PROT_READ, 0);
  volatile uint8_t* begin = reinterpret_cast<volatile uint8_t*>(base_begin_);
  volatile uint8_t* end = begin + base_size_;
  DCHECK(IsAligned<kPageSize>(begin));
  DCHECK(IsAligned<kPageSize>(end));
  // Read the first byte of each page. Use volatile to prevent the compiler from optimizing away the
  // reads.
  for (volatile uint8_t* ptr = begin; ptr < end; ptr += kPageSize) {
    // This read could fault if protection wasn't set correctly.
    uint8_t value = *ptr;
    UNUSED(value);
  }
}

static void inline RawClearMemory(uint8_t* begin, uint8_t* end) {
  std::fill(begin, end, 0);
}

<<<<<<< HEAD
=======
#if defined(__linux__)
static inline void ClearMemory(uint8_t* page_begin, size_t size, bool resident) {
  DCHECK(IsAligned<kPageSize>(page_begin));
  DCHECK(IsAligned<kPageSize>(page_begin + size));
  if (resident) {
    RawClearMemory(page_begin, page_begin + size);
    // Note we check madvise return value against -1, as it seems old kernels
    // can return 1.
#ifdef MADV_FREE
    bool res = madvise(page_begin, size, MADV_FREE);
    CHECK_NE(res, -1) << "madvise failed";
#endif  // MADV_FREE
  } else {
    bool res = madvise(page_begin, size, MADV_DONTNEED);
    CHECK_NE(res, -1) << "madvise failed";
  }
}
#endif  // __linux__

>>>>>>> a828c507
void ZeroMemory(void* address, size_t length, bool release_eagerly) {
  if (length == 0) {
    return;
  }
  uint8_t* const mem_begin = reinterpret_cast<uint8_t*>(address);
  uint8_t* const mem_end = mem_begin + length;
  uint8_t* const page_begin = AlignUp(mem_begin, kPageSize);
  uint8_t* const page_end = AlignDown(mem_end, kPageSize);
  // TODO: Avoid clearing memory and just use DONTNEED for pages that are
  // swapped out. We can use mincore for this.
  if (!kMadviseZeroes || page_begin >= page_end) {
    // No possible area to madvise.
    RawClearMemory(mem_begin, mem_end);
<<<<<<< HEAD
  } else {
    // Spans one or more pages.
    DCHECK_LE(mem_begin, page_begin);
    DCHECK_LE(page_begin, page_end);
    DCHECK_LE(page_end, mem_end);
#ifdef _WIN32
    UNUSED(release_eagerly);
    LOG(WARNING) << "ZeroMemory does not madvise on Windows.";
    RawClearMemory(mem_begin, mem_end);
#else
    if (release_eagerly) {
      RawClearMemory(mem_begin, page_begin);
      RawClearMemory(page_end, mem_end);
      bool res = madvise(page_begin, page_end - page_begin, MADV_DONTNEED);
      CHECK_NE(res, -1) << "madvise failed";
    } else {
      RawClearMemory(mem_begin, mem_end);
#ifdef MADV_FREE
      bool res = madvise(page_begin, page_end - page_begin, MADV_FREE);
      CHECK_NE(res, -1) << "madvise failed";
#endif  // MADV_FREE
    }
#endif
=======
    return;
  }
  // Spans one or more pages.
  DCHECK_LE(mem_begin, page_begin);
  DCHECK_LE(page_begin, page_end);
  DCHECK_LE(page_end, mem_end);
#ifdef _WIN32
  UNUSED(release_eagerly);
  LOG(WARNING) << "ZeroMemory does not madvise on Windows.";
  RawClearMemory(mem_begin, mem_end);
#else
  RawClearMemory(mem_begin, page_begin);
  RawClearMemory(page_end, mem_end);
// mincore() is linux-specific syscall.
#if defined(__linux__)
  if (!release_eagerly) {
    size_t vec_len = (page_end - page_begin) / kPageSize;
    std::unique_ptr<unsigned char[]> vec(new unsigned char[vec_len]);
    if (mincore(page_begin, page_end - page_begin, vec.get()) == 0) {
      uint8_t* current_page = page_begin;
      size_t current_size = kPageSize;
      uint32_t old_state = vec[0] & 0x1;
      for (size_t i = 1; i < vec_len; ++i) {
        uint32_t new_state = vec[i] & 0x1;
        if (old_state == new_state) {
          current_size += kPageSize;
        } else {
          ClearMemory(current_page, current_size, old_state);
          current_page = current_page + current_size;
          current_size = kPageSize;
          old_state = new_state;
        }
      }
      ClearMemory(current_page, current_size, old_state);
      return;
    }
    static bool logged_about_mincore = false;
    if (!logged_about_mincore) {
      PLOG(WARNING) << "mincore failed, falling back to madvise MADV_DONTNEED";
      logged_about_mincore = true;
    }
    // mincore failed, fall through to MADV_DONTNEED.
>>>>>>> a828c507
  }
#else
  UNUSED(release_eagerly);
#endif  // __linux__
  bool res = madvise(page_begin, page_end - page_begin, MADV_DONTNEED);
  CHECK_NE(res, -1) << "madvise failed";
#endif  // _WIN32
}

void MemMap::AlignBy(size_t alignment, bool align_both_ends) {
  CHECK_EQ(begin_, base_begin_) << "Unsupported";
  CHECK_EQ(size_, base_size_) << "Unsupported";
  CHECK_GT(alignment, static_cast<size_t>(kPageSize));
  CHECK_ALIGNED(alignment, kPageSize);
  CHECK(!reuse_);
  if (IsAlignedParam(reinterpret_cast<uintptr_t>(base_begin_), alignment) &&
      (!align_both_ends || IsAlignedParam(base_size_, alignment))) {
    // Already aligned.
    return;
  }
  uint8_t* base_begin = reinterpret_cast<uint8_t*>(base_begin_);
  uint8_t* aligned_base_begin = AlignUp(base_begin, alignment);
  CHECK_LE(base_begin, aligned_base_begin);
  if (base_begin < aligned_base_begin) {
    MEMORY_TOOL_MAKE_UNDEFINED(base_begin, aligned_base_begin - base_begin);
    CHECK_EQ(TargetMUnmap(base_begin, aligned_base_begin - base_begin), 0)
        << "base_begin=" << reinterpret_cast<void*>(base_begin)
        << " aligned_base_begin=" << reinterpret_cast<void*>(aligned_base_begin);
  }
  uint8_t* base_end = base_begin + base_size_;
  size_t aligned_base_size;
  if (align_both_ends) {
    uint8_t* aligned_base_end = AlignDown(base_end, alignment);
    CHECK_LE(aligned_base_end, base_end);
    CHECK_LT(aligned_base_begin, aligned_base_end)
        << "base_begin = " << reinterpret_cast<void*>(base_begin)
        << " base_end = " << reinterpret_cast<void*>(base_end);
    aligned_base_size = aligned_base_end - aligned_base_begin;
    CHECK_GE(aligned_base_size, alignment);
    if (aligned_base_end < base_end) {
      MEMORY_TOOL_MAKE_UNDEFINED(aligned_base_end, base_end - aligned_base_end);
      CHECK_EQ(TargetMUnmap(aligned_base_end, base_end - aligned_base_end), 0)
          << "base_end=" << reinterpret_cast<void*>(base_end)
          << " aligned_base_end=" << reinterpret_cast<void*>(aligned_base_end);
    }
  } else {
    CHECK_LT(aligned_base_begin, base_end)
        << "base_begin = " << reinterpret_cast<void*>(base_begin);
    aligned_base_size = base_end - aligned_base_begin;
  }
  std::lock_guard<std::mutex> mu(*mem_maps_lock_);
  if (base_begin < aligned_base_begin) {
    auto it = GetGMapsEntry(*this);
    auto node = gMaps->extract(it);
    node.key() = aligned_base_begin;
    gMaps->insert(std::move(node));
  }
  base_begin_ = aligned_base_begin;
  base_size_ = aligned_base_size;
  begin_ = aligned_base_begin;
  size_ = aligned_base_size;
  DCHECK(gMaps != nullptr);
}

}  // namespace art<|MERGE_RESOLUTION|>--- conflicted
+++ resolved
@@ -1239,8 +1239,6 @@
   std::fill(begin, end, 0);
 }
 
-<<<<<<< HEAD
-=======
 #if defined(__linux__)
 static inline void ClearMemory(uint8_t* page_begin, size_t size, bool resident) {
   DCHECK(IsAligned<kPageSize>(page_begin));
@@ -1260,7 +1258,6 @@
 }
 #endif  // __linux__
 
->>>>>>> a828c507
 void ZeroMemory(void* address, size_t length, bool release_eagerly) {
   if (length == 0) {
     return;
@@ -1269,36 +1266,9 @@
   uint8_t* const mem_end = mem_begin + length;
   uint8_t* const page_begin = AlignUp(mem_begin, kPageSize);
   uint8_t* const page_end = AlignDown(mem_end, kPageSize);
-  // TODO: Avoid clearing memory and just use DONTNEED for pages that are
-  // swapped out. We can use mincore for this.
   if (!kMadviseZeroes || page_begin >= page_end) {
     // No possible area to madvise.
     RawClearMemory(mem_begin, mem_end);
-<<<<<<< HEAD
-  } else {
-    // Spans one or more pages.
-    DCHECK_LE(mem_begin, page_begin);
-    DCHECK_LE(page_begin, page_end);
-    DCHECK_LE(page_end, mem_end);
-#ifdef _WIN32
-    UNUSED(release_eagerly);
-    LOG(WARNING) << "ZeroMemory does not madvise on Windows.";
-    RawClearMemory(mem_begin, mem_end);
-#else
-    if (release_eagerly) {
-      RawClearMemory(mem_begin, page_begin);
-      RawClearMemory(page_end, mem_end);
-      bool res = madvise(page_begin, page_end - page_begin, MADV_DONTNEED);
-      CHECK_NE(res, -1) << "madvise failed";
-    } else {
-      RawClearMemory(mem_begin, mem_end);
-#ifdef MADV_FREE
-      bool res = madvise(page_begin, page_end - page_begin, MADV_FREE);
-      CHECK_NE(res, -1) << "madvise failed";
-#endif  // MADV_FREE
-    }
-#endif
-=======
     return;
   }
   // Spans one or more pages.
@@ -1341,7 +1311,6 @@
       logged_about_mincore = true;
     }
     // mincore failed, fall through to MADV_DONTNEED.
->>>>>>> a828c507
   }
 #else
   UNUSED(release_eagerly);
