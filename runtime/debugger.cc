--- conflicted
+++ resolved
@@ -2098,15 +2098,6 @@
   return JDWP::ERR_NONE;
 }
 
-<<<<<<< HEAD
-void Dbg::GetThreads(JDWP::ObjectId thread_group_id, std::vector<JDWP::ObjectId>* thread_ids) {
-  class ThreadListVisitor {
-   public:
-    ThreadListVisitor(const ScopedObjectAccessUnchecked& soa, mirror::Object* desired_thread_group,
-                      std::vector<JDWP::ObjectId>* thread_ids)
-        SHARED_LOCKS_REQUIRED(Locks::mutator_lock_)
-        : soa_(soa), desired_thread_group_(desired_thread_group), thread_ids_(thread_ids) {}
-=======
 static bool IsInDesiredThreadGroup(ScopedObjectAccessUnchecked& soa,
                                    mirror::Object* desired_thread_group, mirror::Object* peer)
     SHARED_LOCKS_REQUIRED(Locks::mutator_lock_) {
@@ -2119,11 +2110,12 @@
   mirror::Object* group = thread_group_field->GetObject(peer);
   return (group == desired_thread_group);
 }
->>>>>>> d9a043f9
-
-void Dbg::GetThreads(JDWP::ObjectId thread_group_id, std::vector<JDWP::ObjectId>& thread_ids) {
+
+void Dbg::GetThreads(JDWP::ObjectId thread_group_id, std::vector<JDWP::ObjectId>* thread_ids) {
   ScopedObjectAccessUnchecked soa(Thread::Current());
-  mirror::Object* thread_group = gRegistry->Get<mirror::Object*>(thread_group_id);
+  JDWP::JdwpError error;
+  mirror::Object* thread_group = gRegistry->Get<mirror::Object*>(thread_group_id, &error);
+  CHECK_EQ(error, JDWP::ERR_NONE);
   std::list<Thread*> all_threads_list;
   {
     MutexLock mu(Thread::Current(), *Locks::thread_list_lock_);
@@ -2135,59 +2127,6 @@
       // query all threads, so it's easier if we just don't tell them about this thread.
       continue;
     }
-<<<<<<< HEAD
-
-    // TODO: Enable annotalysis. We know lock is held in constructor, but abstraction confuses
-    // annotalysis.
-    void Visit(Thread* t) NO_THREAD_SAFETY_ANALYSIS {
-      if (t == Dbg::GetDebugThread()) {
-        // Skip the JDWP thread. Some debuggers get bent out of shape when they can't suspend and
-        // query all threads, so it's easier if we just don't tell them about this thread.
-        return;
-      }
-      if (t->IsStillStarting()) {
-        // This thread is being started (and has been registered in the thread list). However, it is
-        // not completely started yet so we must ignore it.
-        return;
-      }
-      mirror::Object* peer = t->GetPeer();
-      if (IsInDesiredThreadGroup(peer)) {
-        thread_ids_->push_back(gRegistry->Add(peer));
-      }
-    }
-
-   private:
-    bool IsInDesiredThreadGroup(mirror::Object* peer)
-        SHARED_LOCKS_REQUIRED(Locks::mutator_lock_) {
-      // peer might be nullptr if the thread is still starting up.
-      if (peer == nullptr) {
-        // We can't tell the debugger about this thread yet.
-        // TODO: if we identified threads to the debugger by their Thread*
-        // rather than their peer's mirror::Object*, we could fix this.
-        // Doing so might help us report ZOMBIE threads too.
-        return false;
-      }
-      // Do we want threads from all thread groups?
-      if (desired_thread_group_ == nullptr) {
-        return true;
-      }
-      mirror::Object* group = soa_.DecodeField(WellKnownClasses::java_lang_Thread_group)->GetObject(peer);
-      return (group == desired_thread_group_);
-    }
-
-    const ScopedObjectAccessUnchecked& soa_;
-    mirror::Object* const desired_thread_group_;
-    std::vector<JDWP::ObjectId>* const thread_ids_;
-  };
-
-  ScopedObjectAccessUnchecked soa(Thread::Current());
-  JDWP::JdwpError error;
-  mirror::Object* thread_group = gRegistry->Get<mirror::Object*>(thread_group_id, &error);
-  CHECK_EQ(error, JDWP::ERR_NONE);
-  ThreadListVisitor tlv(soa, thread_group, thread_ids);
-  MutexLock mu(soa.Self(), *Locks::thread_list_lock_);
-  Runtime::Current()->GetThreadList()->ForEach(ThreadListVisitor::Visit, &tlv);
-=======
     if (t->IsStillStarting()) {
       // This thread is being started (and has been registered in the thread list). However, it is
       // not completely started yet so we must ignore it.
@@ -2203,10 +2142,9 @@
       continue;
     }
     if (IsInDesiredThreadGroup(soa, thread_group, peer)) {
-      thread_ids.push_back(gRegistry->Add(peer));
-    }
-  }
->>>>>>> d9a043f9
+      thread_ids->push_back(gRegistry->Add(peer));
+    }
+  }
 }
 
 void Dbg::GetChildThreadGroups(JDWP::ObjectId thread_group_id,
