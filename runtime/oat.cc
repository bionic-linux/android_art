/*
 * Copyright (C) 2011 The Android Open Source Project
 *
 * Licensed under the Apache License, Version 2.0 (the "License");
 * you may not use this file except in compliance with the License.
 * You may obtain a copy of the License at
 *
 *      http://www.apache.org/licenses/LICENSE-2.0
 *
 * Unless required by applicable law or agreed to in writing, software
 * distributed under the License is distributed on an "AS IS" BASIS,
 * WITHOUT WARRANTIES OR CONDITIONS OF ANY KIND, either express or implied.
 * See the License for the specific language governing permissions and
 * limitations under the License.
 */

#include "oat.h"
#include "utils.h"

#include <zlib.h>

namespace art {

const uint8_t OatHeader::kOatMagic[] = { 'o', 'a', 't', '\n' };
<<<<<<< HEAD
const uint8_t OatHeader::kOatVersion[] = { '0', '1', '8', '\0' };
=======
const uint8_t OatHeader::kOatVersion[] = { '0', '1', '5', '\0' };
>>>>>>> 2ff71ebb

OatHeader::OatHeader() {
  memset(this, 0, sizeof(*this));
}

OatHeader::OatHeader(InstructionSet instruction_set,
                     const InstructionSetFeatures& instruction_set_features,
                     const std::vector<const DexFile*>* dex_files,
                     uint32_t image_file_location_oat_checksum,
                     uint32_t image_file_location_oat_data_begin,
                     const std::string& image_file_location) {
  memcpy(magic_, kOatMagic, sizeof(kOatMagic));
  memcpy(version_, kOatVersion, sizeof(kOatVersion));

  adler32_checksum_ = adler32(0L, Z_NULL, 0);

  CHECK_NE(instruction_set, kNone);
  instruction_set_ = instruction_set;
  UpdateChecksum(&instruction_set_, sizeof(instruction_set_));

  instruction_set_features_ = instruction_set_features;
  UpdateChecksum(&instruction_set_features_, sizeof(instruction_set_features_));

  dex_file_count_ = dex_files->size();
  UpdateChecksum(&dex_file_count_, sizeof(dex_file_count_));

  image_file_location_oat_checksum_ = image_file_location_oat_checksum;
  UpdateChecksum(&image_file_location_oat_checksum_, sizeof(image_file_location_oat_checksum_));

  CHECK(IsAligned<kPageSize>(image_file_location_oat_data_begin));
  image_file_location_oat_data_begin_ = image_file_location_oat_data_begin;
  UpdateChecksum(&image_file_location_oat_data_begin_, sizeof(image_file_location_oat_data_begin_));

  image_file_location_size_ = image_file_location.size();
  UpdateChecksum(&image_file_location_size_, sizeof(image_file_location_size_));
  UpdateChecksum(image_file_location.data(), image_file_location_size_);

  executable_offset_ = 0;
  interpreter_to_interpreter_bridge_offset_ = 0;
  interpreter_to_compiled_code_bridge_offset_ = 0;
  jni_dlsym_lookup_offset_ = 0;
  portable_imt_conflict_trampoline_offset_ = 0;
  portable_resolution_trampoline_offset_ = 0;
  portable_to_interpreter_bridge_offset_ = 0;
  quick_generic_jni_trampoline_offset_ = 0;
  quick_imt_conflict_trampoline_offset_ = 0;
  quick_resolution_trampoline_offset_ = 0;
  quick_to_interpreter_bridge_offset_ = 0;
}

bool OatHeader::IsValid() const {
  if (memcmp(magic_, kOatMagic, sizeof(kOatMagic)) != 0) {
    return false;
  }
  if (memcmp(version_, kOatVersion, sizeof(kOatVersion)) != 0) {
    return false;
  }
  return true;
}

const char* OatHeader::GetMagic() const {
  CHECK(IsValid());
  return reinterpret_cast<const char*>(magic_);
}

uint32_t OatHeader::GetChecksum() const {
  CHECK(IsValid());
  return adler32_checksum_;
}

void OatHeader::UpdateChecksum(const void* data, size_t length) {
  DCHECK(IsValid());
  const uint8_t* bytes = reinterpret_cast<const uint8_t*>(data);
  adler32_checksum_ = adler32(adler32_checksum_, bytes, length);
}

InstructionSet OatHeader::GetInstructionSet() const {
  CHECK(IsValid());
  return instruction_set_;
}

const InstructionSetFeatures& OatHeader::GetInstructionSetFeatures() const {
  CHECK(IsValid());
  return instruction_set_features_;
}

uint32_t OatHeader::GetExecutableOffset() const {
  DCHECK(IsValid());
  DCHECK_ALIGNED(executable_offset_, kPageSize);
  CHECK_GT(executable_offset_, sizeof(OatHeader));
  return executable_offset_;
}

void OatHeader::SetExecutableOffset(uint32_t executable_offset) {
  DCHECK_ALIGNED(executable_offset, kPageSize);
  CHECK_GT(executable_offset, sizeof(OatHeader));
  DCHECK(IsValid());
  DCHECK_EQ(executable_offset_, 0U);

  executable_offset_ = executable_offset;
  UpdateChecksum(&executable_offset_, sizeof(executable_offset));
}

const void* OatHeader::GetInterpreterToInterpreterBridge() const {
  return reinterpret_cast<const uint8_t*>(this) + GetInterpreterToInterpreterBridgeOffset();
}

uint32_t OatHeader::GetInterpreterToInterpreterBridgeOffset() const {
  DCHECK(IsValid());
  CHECK(interpreter_to_interpreter_bridge_offset_ == 0 ||
        interpreter_to_interpreter_bridge_offset_ >= executable_offset_);
  return interpreter_to_interpreter_bridge_offset_;
}

void OatHeader::SetInterpreterToInterpreterBridgeOffset(uint32_t offset) {
  CHECK(offset == 0 || offset >= executable_offset_);
  DCHECK(IsValid());
  DCHECK_EQ(interpreter_to_interpreter_bridge_offset_, 0U) << offset;

  interpreter_to_interpreter_bridge_offset_ = offset;
  UpdateChecksum(&interpreter_to_interpreter_bridge_offset_, sizeof(offset));
}

const void* OatHeader::GetInterpreterToCompiledCodeBridge() const {
  return reinterpret_cast<const uint8_t*>(this) + GetInterpreterToCompiledCodeBridgeOffset();
}

uint32_t OatHeader::GetInterpreterToCompiledCodeBridgeOffset() const {
  DCHECK(IsValid());
  CHECK_GE(interpreter_to_compiled_code_bridge_offset_, interpreter_to_interpreter_bridge_offset_);
  return interpreter_to_compiled_code_bridge_offset_;
}

void OatHeader::SetInterpreterToCompiledCodeBridgeOffset(uint32_t offset) {
  CHECK(offset == 0 || offset >= interpreter_to_interpreter_bridge_offset_);
  DCHECK(IsValid());
  DCHECK_EQ(interpreter_to_compiled_code_bridge_offset_, 0U) << offset;

  interpreter_to_compiled_code_bridge_offset_ = offset;
  UpdateChecksum(&interpreter_to_compiled_code_bridge_offset_, sizeof(offset));
}

const void* OatHeader::GetJniDlsymLookup() const {
  return reinterpret_cast<const uint8_t*>(this) + GetJniDlsymLookupOffset();
}

uint32_t OatHeader::GetJniDlsymLookupOffset() const {
  DCHECK(IsValid());
  CHECK_GE(jni_dlsym_lookup_offset_, interpreter_to_compiled_code_bridge_offset_);
  return jni_dlsym_lookup_offset_;
}

void OatHeader::SetJniDlsymLookupOffset(uint32_t offset) {
  CHECK(offset == 0 || offset >= interpreter_to_compiled_code_bridge_offset_);
  DCHECK(IsValid());
  DCHECK_EQ(jni_dlsym_lookup_offset_, 0U) << offset;

  jni_dlsym_lookup_offset_ = offset;
  UpdateChecksum(&jni_dlsym_lookup_offset_, sizeof(offset));
}

const void* OatHeader::GetPortableImtConflictTrampoline() const {
  return reinterpret_cast<const uint8_t*>(this) + GetPortableImtConflictTrampolineOffset();
}

uint32_t OatHeader::GetPortableImtConflictTrampolineOffset() const {
  DCHECK(IsValid());
  CHECK_GE(portable_imt_conflict_trampoline_offset_, jni_dlsym_lookup_offset_);
  return portable_imt_conflict_trampoline_offset_;
}

void OatHeader::SetPortableImtConflictTrampolineOffset(uint32_t offset) {
  CHECK(offset == 0 || offset >= jni_dlsym_lookup_offset_);
  DCHECK(IsValid());
  DCHECK_EQ(portable_imt_conflict_trampoline_offset_, 0U) << offset;

  portable_imt_conflict_trampoline_offset_ = offset;
  UpdateChecksum(&portable_imt_conflict_trampoline_offset_, sizeof(offset));
}

const void* OatHeader::GetPortableResolutionTrampoline() const {
  return reinterpret_cast<const uint8_t*>(this) + GetPortableResolutionTrampolineOffset();
}

uint32_t OatHeader::GetPortableResolutionTrampolineOffset() const {
  DCHECK(IsValid());
  CHECK_GE(portable_resolution_trampoline_offset_, portable_imt_conflict_trampoline_offset_);
  return portable_resolution_trampoline_offset_;
}

void OatHeader::SetPortableResolutionTrampolineOffset(uint32_t offset) {
  CHECK(offset == 0 || offset >= portable_imt_conflict_trampoline_offset_);
  DCHECK(IsValid());
  DCHECK_EQ(portable_resolution_trampoline_offset_, 0U) << offset;

  portable_resolution_trampoline_offset_ = offset;
  UpdateChecksum(&portable_resolution_trampoline_offset_, sizeof(offset));
}

const void* OatHeader::GetPortableToInterpreterBridge() const {
  return reinterpret_cast<const uint8_t*>(this) + GetPortableToInterpreterBridgeOffset();
}

uint32_t OatHeader::GetPortableToInterpreterBridgeOffset() const {
  DCHECK(IsValid());
  CHECK_GE(portable_to_interpreter_bridge_offset_, portable_resolution_trampoline_offset_);
  return portable_to_interpreter_bridge_offset_;
}

void OatHeader::SetPortableToInterpreterBridgeOffset(uint32_t offset) {
  CHECK(offset == 0 || offset >= portable_resolution_trampoline_offset_);
  DCHECK(IsValid());
  DCHECK_EQ(portable_to_interpreter_bridge_offset_, 0U) << offset;

  portable_to_interpreter_bridge_offset_ = offset;
  UpdateChecksum(&portable_to_interpreter_bridge_offset_, sizeof(offset));
}

const void* OatHeader::GetQuickGenericJniTrampoline() const {
  return reinterpret_cast<const uint8_t*>(this) + GetQuickGenericJniTrampolineOffset();
}

uint32_t OatHeader::GetQuickGenericJniTrampolineOffset() const {
  DCHECK(IsValid());
  CHECK_GE(quick_generic_jni_trampoline_offset_, portable_to_interpreter_bridge_offset_);
  return quick_generic_jni_trampoline_offset_;
}

void OatHeader::SetQuickGenericJniTrampolineOffset(uint32_t offset) {
  CHECK(offset == 0 || offset >= portable_to_interpreter_bridge_offset_);
  DCHECK(IsValid());
  DCHECK_EQ(quick_generic_jni_trampoline_offset_, 0U) << offset;

  quick_generic_jni_trampoline_offset_ = offset;
  UpdateChecksum(&quick_generic_jni_trampoline_offset_, sizeof(offset));
}

const void* OatHeader::GetQuickImtConflictTrampoline() const {
  return reinterpret_cast<const uint8_t*>(this) + GetQuickImtConflictTrampolineOffset();
}

uint32_t OatHeader::GetQuickImtConflictTrampolineOffset() const {
  DCHECK(IsValid());
  CHECK_GE(quick_imt_conflict_trampoline_offset_, quick_generic_jni_trampoline_offset_);
  return quick_imt_conflict_trampoline_offset_;
}

void OatHeader::SetQuickImtConflictTrampolineOffset(uint32_t offset) {
  CHECK(offset == 0 || offset >= quick_generic_jni_trampoline_offset_);
  DCHECK(IsValid());
  DCHECK_EQ(quick_imt_conflict_trampoline_offset_, 0U) << offset;

  quick_imt_conflict_trampoline_offset_ = offset;
  UpdateChecksum(&quick_imt_conflict_trampoline_offset_, sizeof(offset));
}

const void* OatHeader::GetQuickResolutionTrampoline() const {
  return reinterpret_cast<const uint8_t*>(this) + GetQuickResolutionTrampolineOffset();
}

uint32_t OatHeader::GetQuickResolutionTrampolineOffset() const {
  DCHECK(IsValid());
  CHECK_GE(quick_resolution_trampoline_offset_, quick_imt_conflict_trampoline_offset_);
  return quick_resolution_trampoline_offset_;
}

void OatHeader::SetQuickResolutionTrampolineOffset(uint32_t offset) {
  CHECK(offset == 0 || offset >= quick_imt_conflict_trampoline_offset_);
  DCHECK(IsValid());
  DCHECK_EQ(quick_resolution_trampoline_offset_, 0U) << offset;

  quick_resolution_trampoline_offset_ = offset;
  UpdateChecksum(&quick_resolution_trampoline_offset_, sizeof(offset));
}

const void* OatHeader::GetQuickToInterpreterBridge() const {
  return reinterpret_cast<const uint8_t*>(this) + GetQuickToInterpreterBridgeOffset();
}

uint32_t OatHeader::GetQuickToInterpreterBridgeOffset() const {
  DCHECK(IsValid());
  CHECK_GE(quick_to_interpreter_bridge_offset_, quick_resolution_trampoline_offset_);
  return quick_to_interpreter_bridge_offset_;
}

void OatHeader::SetQuickToInterpreterBridgeOffset(uint32_t offset) {
  CHECK(offset == 0 || offset >= quick_resolution_trampoline_offset_);
  DCHECK(IsValid());
  DCHECK_EQ(quick_to_interpreter_bridge_offset_, 0U) << offset;

  quick_to_interpreter_bridge_offset_ = offset;
  UpdateChecksum(&quick_to_interpreter_bridge_offset_, sizeof(offset));
}

uint32_t OatHeader::GetImageFileLocationOatChecksum() const {
  CHECK(IsValid());
  return image_file_location_oat_checksum_;
}

uint32_t OatHeader::GetImageFileLocationOatDataBegin() const {
  CHECK(IsValid());
  return image_file_location_oat_data_begin_;
}

uint32_t OatHeader::GetImageFileLocationSize() const {
  CHECK(IsValid());
  return image_file_location_size_;
}

const uint8_t* OatHeader::GetImageFileLocationData() const {
  CHECK(IsValid());
  return image_file_location_data_;
}

std::string OatHeader::GetImageFileLocation() const {
  CHECK(IsValid());
  return std::string(reinterpret_cast<const char*>(GetImageFileLocationData()),
                     GetImageFileLocationSize());
}

OatMethodOffsets::OatMethodOffsets()
  : code_offset_(0),
    frame_size_in_bytes_(0),
    core_spill_mask_(0),
    fp_spill_mask_(0),
    mapping_table_offset_(0),
    vmap_table_offset_(0),
    gc_map_offset_(0)
{}

OatMethodOffsets::OatMethodOffsets(uint32_t code_offset,
                                   uint32_t frame_size_in_bytes,
                                   uint32_t core_spill_mask,
                                   uint32_t fp_spill_mask,
                                   uint32_t mapping_table_offset,
                                   uint32_t vmap_table_offset,
                                   uint32_t gc_map_offset
                                   )
  : code_offset_(code_offset),
    frame_size_in_bytes_(frame_size_in_bytes),
    core_spill_mask_(core_spill_mask),
    fp_spill_mask_(fp_spill_mask),
    mapping_table_offset_(mapping_table_offset),
    vmap_table_offset_(vmap_table_offset),
    gc_map_offset_(gc_map_offset)
{}

OatMethodOffsets::~OatMethodOffsets() {}

}  // namespace art<|MERGE_RESOLUTION|>--- conflicted
+++ resolved
@@ -22,11 +22,7 @@
 namespace art {
 
 const uint8_t OatHeader::kOatMagic[] = { 'o', 'a', 't', '\n' };
-<<<<<<< HEAD
-const uint8_t OatHeader::kOatVersion[] = { '0', '1', '8', '\0' };
-=======
-const uint8_t OatHeader::kOatVersion[] = { '0', '1', '5', '\0' };
->>>>>>> 2ff71ebb
+const uint8_t OatHeader::kOatVersion[] = { '0', '1', '9', '\0' };
 
 OatHeader::OatHeader() {
   memset(this, 0, sizeof(*this));
