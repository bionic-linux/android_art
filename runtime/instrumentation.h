--- conflicted
+++ resolved
@@ -17,12 +17,13 @@
 #ifndef ART_RUNTIME_INSTRUMENTATION_H_
 #define ART_RUNTIME_INSTRUMENTATION_H_
 
+#include <stdint.h>
+
 #include <functional>
-#include <stdint.h>
 #include <list>
 #include <memory>
+#include <optional>
 #include <unordered_set>
-#include <optional>
 
 #include "arch/instruction_set.h"
 #include "base/enums.h"
@@ -30,6 +31,7 @@
 #include "base/macros.h"
 #include "base/safe_map.h"
 #include "gc_root.h"
+#include "offsets.h"
 
 namespace art {
 namespace mirror {
@@ -41,6 +43,7 @@
 class ArtMethod;
 template <typename T> class Handle;
 template <typename T> class MutableHandle;
+struct NthCallerVisitor;
 union JValue;
 class SHARED_LOCKABLE ReaderWriterMutex;
 class ShadowFrame;
@@ -49,13 +52,6 @@
 
 namespace instrumentation {
 
-// Interpreter handler tables.
-enum InterpreterHandlerTable {
-  kMainHandlerTable = 0,          // Main handler table: no suspend check, no instrumentation.
-  kAlternativeHandlerTable = 1,   // Alternative handler table: suspend check and/or instrumentation
-                                  // enabled.
-  kNumHandlerTables
-};
 
 // Do we want to deoptimize for method entry and exit listeners or just try to intercept
 // invocations? Deoptimization forces all code to run in the interpreter and considerably hurts the
@@ -75,15 +71,11 @@
   virtual ~InstrumentationListener() {}
 
   // Call-back for when a method is entered.
-  virtual void MethodEntered(Thread* thread,
-                             Handle<mirror::Object> this_object,
-                             ArtMethod* method,
-                             uint32_t dex_pc) REQUIRES_SHARED(Locks::mutator_lock_) = 0;
+  virtual void MethodEntered(Thread* thread, ArtMethod* method)
+      REQUIRES_SHARED(Locks::mutator_lock_) = 0;
 
   virtual void MethodExited(Thread* thread,
-                            Handle<mirror::Object> this_object,
                             ArtMethod* method,
-                            uint32_t dex_pc,
                             OptionalFrame frame,
                             MutableHandle<mirror::Object>& return_value)
       REQUIRES_SHARED(Locks::mutator_lock_);
@@ -92,9 +84,7 @@
   // value (if appropriate) or use the alternate MethodExited callback instead if they need to
   // go through a suspend point.
   virtual void MethodExited(Thread* thread,
-                            Handle<mirror::Object> this_object,
                             ArtMethod* method,
-                            uint32_t dex_pc,
                             OptionalFrame frame,
                             JValue& return_value)
       REQUIRES_SHARED(Locks::mutator_lock_) = 0;
@@ -209,6 +199,15 @@
 
   Instrumentation();
 
+  static constexpr MemberOffset NeedsEntryExitHooksOffset() {
+    // Assert that instrumentation_stubs_installed_ is 8bits wide. If the size changes
+    // update the compare instructions in the code generator when generating checks for
+    // MethodEntryExitHooks.
+    static_assert(sizeof(instrumentation_stubs_installed_) == 1,
+                  "instrumentation_stubs_installed_ isn't expected size");
+    return MemberOffset(OFFSETOF_MEMBER(Instrumentation, instrumentation_stubs_installed_));
+  }
+
   // Add a listener to be notified of the masked together sent of instrumentation events. This
   // suspend the runtime to install stubs. You are expected to hold the mutator lock as a proxy
   // for saying you should have suspended all threads (installing stubs while threads are running
@@ -220,23 +219,15 @@
   void RemoveListener(InstrumentationListener* listener, uint32_t events)
       REQUIRES(Locks::mutator_lock_, !Locks::thread_list_lock_, !Locks::classlinker_classes_lock_);
 
-  // Deoptimization.
-  void EnableDeoptimization()
-      REQUIRES(Locks::mutator_lock_)
-      REQUIRES(!GetDeoptimizedMethodsLock());
   // Calls UndeoptimizeEverything which may visit class linker classes through ConfigureStubs.
   void DisableDeoptimization(const char* key)
       REQUIRES(Locks::mutator_lock_, Roles::uninterruptible_)
       REQUIRES(!GetDeoptimizedMethodsLock());
 
   bool AreAllMethodsDeoptimized() const {
-    return interpreter_stubs_installed_;
+    return InterpreterStubsInstalled();
   }
   bool ShouldNotifyMethodEnterExitEvents() const REQUIRES_SHARED(Locks::mutator_lock_);
-
-  bool CanDeoptimize() {
-    return deoptimization_enabled_;
-  }
 
   // Executes everything with interpreter.
   void DeoptimizeEverything(const char* key)
@@ -269,6 +260,11 @@
   bool IsDeoptimized(ArtMethod* method)
       REQUIRES(!GetDeoptimizedMethodsLock()) REQUIRES_SHARED(Locks::mutator_lock_);
 
+  // Indicates if any method needs to be deoptimized. This is used to avoid walking the stack to
+  // determine if a deoptimization is required.
+  bool IsDeoptimizedMethodsEmpty() const
+      REQUIRES(!GetDeoptimizedMethodsLock()) REQUIRES_SHARED(Locks::mutator_lock_);
+
   // Enable method tracing by installing instrumentation entry/exit stubs or interpreter.
   void EnableMethodTracing(const char* key,
                            bool needs_interpreter = kDeoptimizeForAccurateMethodEntryExitListeners)
@@ -284,10 +280,6 @@
                !Locks::classlinker_classes_lock_,
                !GetDeoptimizedMethodsLock());
 
-  InterpreterHandlerTable GetInterpreterHandlerTable() const
-      REQUIRES_SHARED(Locks::mutator_lock_) {
-    return interpreter_handler_table_;
-  }
 
   void InstrumentQuickAllocEntryPoints() REQUIRES(!Locks::instrument_entrypoints_lock_);
   void UninstrumentQuickAllocEntryPoints() REQUIRES(!Locks::instrument_entrypoints_lock_);
@@ -299,51 +291,47 @@
                !Locks::runtime_shutdown_lock_);
   void ResetQuickAllocEntryPoints() REQUIRES(Locks::runtime_shutdown_lock_);
 
+  // Returns a string representation of the given entry point.
+  static std::string EntryPointString(const void* code);
+
+  // Initialize the entrypoint of the method .`aot_code` is the AOT code.
+  void InitializeMethodsCode(ArtMethod* method, const void* aot_code)
+      REQUIRES_SHARED(Locks::mutator_lock_);
+
   // Update the code of a method respecting any installed stubs.
-  void UpdateMethodsCode(ArtMethod* method, const void* quick_code)
+  void UpdateMethodsCode(ArtMethod* method, const void* new_code)
       REQUIRES_SHARED(Locks::mutator_lock_) REQUIRES(!GetDeoptimizedMethodsLock());
 
   // Update the code of a native method to a JITed stub.
-  void UpdateNativeMethodsCodeToJitCode(ArtMethod* method, const void* quick_code)
+  void UpdateNativeMethodsCodeToJitCode(ArtMethod* method, const void* new_code)
       REQUIRES_SHARED(Locks::mutator_lock_) REQUIRES(!GetDeoptimizedMethodsLock());
 
-  // Update the code of a method to the interpreter respecting any installed stubs from debugger.
-  void UpdateMethodsCodeToInterpreterEntryPoint(ArtMethod* method)
-      REQUIRES_SHARED(Locks::mutator_lock_) REQUIRES(!GetDeoptimizedMethodsLock());
-
-  // Update the code of a method respecting any installed stubs from debugger.
-  void UpdateMethodsCodeForJavaDebuggable(ArtMethod* method, const void* quick_code)
-      REQUIRES_SHARED(Locks::mutator_lock_) REQUIRES(!GetDeoptimizedMethodsLock());
-
   // Return the code that we can execute for an invoke including from the JIT.
-  const void* GetCodeForInvoke(ArtMethod* method) const
-      REQUIRES_SHARED(Locks::mutator_lock_);
-
-  // Get the quick code for the given method. More efficient than asking the class linker as it
-  // will short-cut to GetCode if instrumentation and static method resolution stubs aren't
-  // installed.
-  const void* GetQuickCodeFor(ArtMethod* method, PointerSize pointer_size) const
-      REQUIRES_SHARED(Locks::mutator_lock_);
+  const void* GetCodeForInvoke(ArtMethod* method) REQUIRES_SHARED(Locks::mutator_lock_);
 
   void ForceInterpretOnly() {
-    interpret_only_ = true;
     forced_interpret_only_ = true;
+  }
+
+  bool EntryExitStubsInstalled() const {
+    return instrumentation_level_ == InstrumentationLevel::kInstrumentWithInstrumentationStubs ||
+           instrumentation_level_ == InstrumentationLevel::kInstrumentWithInterpreter;
+  }
+
+  bool InterpreterStubsInstalled() const {
+    return instrumentation_level_ == InstrumentationLevel::kInstrumentWithInterpreter;
   }
 
   // Called by ArtMethod::Invoke to determine dispatch mechanism.
   bool InterpretOnly() const {
-    return interpret_only_;
-  }
+    return forced_interpret_only_ || InterpreterStubsInstalled();
+  }
+  bool InterpretOnly(ArtMethod* method) REQUIRES_SHARED(Locks::mutator_lock_);
 
   bool IsForcedInterpretOnly() const {
     return forced_interpret_only_;
   }
 
-  // Code is in boot image oat file which isn't compiled as debuggable.
-  // Need debug version (interpreter or jitted) if that's the case.
-  bool NeedDebugVersionFor(ArtMethod* method) const
-      REQUIRES_SHARED(Locks::mutator_lock_);
-
   bool AreExitStubsInstalled() const {
     return instrumentation_stubs_installed_;
   }
@@ -388,37 +376,31 @@
     return have_exception_handled_listeners_;
   }
 
-  bool IsActive() const REQUIRES_SHARED(Locks::mutator_lock_) {
-    return have_dex_pc_listeners_ || have_method_entry_listeners_ || have_method_exit_listeners_ ||
-        have_field_read_listeners_ || have_field_write_listeners_ ||
-        have_exception_thrown_listeners_ || have_method_unwind_listeners_ ||
-        have_branch_listeners_ || have_watched_frame_pop_listeners_ ||
-        have_exception_handled_listeners_;
+  bool NeedsSlowInterpreterForListeners() const REQUIRES_SHARED(Locks::mutator_lock_) {
+    return have_field_read_listeners_ ||
+           have_field_write_listeners_ ||
+           have_watched_frame_pop_listeners_ ||
+           have_exception_handled_listeners_;
   }
 
   // Inform listeners that a method has been entered. A dex PC is provided as we may install
   // listeners into executing code and get method enter events for methods already on the stack.
-  void MethodEnterEvent(Thread* thread,
-                        ObjPtr<mirror::Object> this_object,
-                        ArtMethod* method,
-                        uint32_t dex_pc) const
+  void MethodEnterEvent(Thread* thread, ArtMethod* method) const
       REQUIRES_SHARED(Locks::mutator_lock_) {
     if (UNLIKELY(HasMethodEntryListeners())) {
-      MethodEnterEventImpl(thread, this_object, method, dex_pc);
+      MethodEnterEventImpl(thread, method);
     }
   }
 
   // Inform listeners that a method has been exited.
   template<typename T>
   void MethodExitEvent(Thread* thread,
-                       ObjPtr<mirror::Object> this_object,
                        ArtMethod* method,
-                       uint32_t dex_pc,
                        OptionalFrame frame,
                        T& return_value) const
       REQUIRES_SHARED(Locks::mutator_lock_) {
     if (UNLIKELY(HasMethodExitListeners())) {
-      MethodExitEventImpl(thread, this_object, method, dex_pc, frame, return_value);
+      MethodExitEventImpl(thread, method, frame, return_value);
     }
   }
 
@@ -490,6 +472,14 @@
   void ExceptionHandledEvent(Thread* thread, ObjPtr<mirror::Throwable> exception_object) const
       REQUIRES_SHARED(Locks::mutator_lock_);
 
+  JValue GetReturnValue(Thread* self,
+                        ArtMethod* method,
+                        bool* is_ref,
+                        uint64_t* gpr_result,
+                        uint64_t* fpr_result) REQUIRES_SHARED(Locks::mutator_lock_);
+  bool ShouldDeoptimizeMethod(Thread* self, const NthCallerVisitor& visitor)
+      REQUIRES_SHARED(Locks::mutator_lock_);
+
   // Called when an instrumented method is entered. The intended link register (lr) is saved so
   // that returning causes a branch to the method exit stub. Generates method enter events.
   void PushInstrumentationStackFrame(Thread* self,
@@ -528,17 +518,20 @@
       REQUIRES_SHARED(Locks::mutator_lock_) REQUIRES(!GetDeoptimizedMethodsLock());
 
   // Sets up instrumentation to allow single thread deoptimization using ForceInterpreterCount.
-  void EnableSingleThreadDeopt()
+  void EnableSingleThreadDeopt(const char* key)
       REQUIRES(Locks::mutator_lock_, Roles::uninterruptible_)
       REQUIRES(!Locks::thread_list_lock_,
                !Locks::classlinker_classes_lock_,
                !GetDeoptimizedMethodsLock());
 
   // Install instrumentation exit stub on every method of the stack of the given thread.
-  // This is used by the debugger to cause a deoptimization of the thread's stack after updating
-  // local variable(s).
-  void InstrumentThreadStack(Thread* thread)
-      REQUIRES(Locks::mutator_lock_);
+  // This is used by:
+  //  - the debugger to cause a deoptimization of the all frames in thread's stack (for
+  //    example, after updating local variables)
+  //  - to call method entry / exit hooks for tracing. For this we instrument
+  //    the stack frame to run entry / exit hooks but we don't need to deoptimize.
+  // deopt_all_frames indicates whether the frames need to deoptimize or not.
+  void InstrumentThreadStack(Thread* thread, bool deopt_all_frames) REQUIRES(Locks::mutator_lock_);
 
   // Force all currently running frames to be deoptimized back to interpreter. This should only be
   // used in cases where basically all compiled code has been invalidated.
@@ -561,6 +554,14 @@
   // Returns true if moving to the given instrumentation level requires the installation of stubs.
   // False otherwise.
   bool RequiresInstrumentationInstallation(InstrumentationLevel new_level) const;
+
+  // Returns true if we need entry exit stub to call entry hooks. JITed code
+  // directly call entry / exit hooks and don't need the stub.
+  static bool CodeNeedsEntryExitStub(const void* code, ArtMethod* method)
+      REQUIRES_SHARED(Locks::mutator_lock_);
+
+  // Update the current instrumentation_level_.
+  void UpdateInstrumentationLevel(InstrumentationLevel level);
 
   // Does the job of installing or removing instrumentation code within methods.
   // In order to support multiple clients using instrumentation at the same time,
@@ -576,44 +577,21 @@
       REQUIRES(!GetDeoptimizedMethodsLock(),
                !Locks::thread_list_lock_,
                !Locks::classlinker_classes_lock_);
-  void UpdateInstrumentationLevels(InstrumentationLevel level)
-      REQUIRES(Locks::mutator_lock_, Roles::uninterruptible_)
-      REQUIRES(!GetDeoptimizedMethodsLock(),
-               !Locks::thread_list_lock_,
-               !Locks::classlinker_classes_lock_);
-
-<<<<<<< HEAD
-  void UpdateInterpreterHandlerTable() REQUIRES(Locks::mutator_lock_) {
-    /*
-     * TUNING: Dalvik's mterp stashes the actual current handler table base in a
-     * tls field.  For Arm, this enables all suspend, debug & tracing checks to be
-     * collapsed into a single conditionally-executed ldw instruction.
-     * Move to Dalvik-style handler-table management for both the goto interpreter and
-     * mterp.
-     */
-    interpreter_handler_table_ = IsActive() ? kAlternativeHandlerTable : kMainHandlerTable;
-  }
-=======
+
   // If there are no pending deoptimizations restores the stack to the normal state by updating the
   // return pcs to actual return addresses from the instrumentation stack and clears the
   // instrumentation stack.
   void MaybeRestoreInstrumentationStack() REQUIRES(Locks::mutator_lock_);
->>>>>>> 7cffe899
 
   // No thread safety analysis to get around SetQuickAllocEntryPointsInstrumented requiring
   // exclusive access to mutator lock which you can't get if the runtime isn't started.
   void SetEntrypointsInstrumented(bool instrumented) NO_THREAD_SAFETY_ANALYSIS;
 
-  void MethodEnterEventImpl(Thread* thread,
-                            ObjPtr<mirror::Object> this_object,
-                            ArtMethod* method,
-                            uint32_t dex_pc) const
+  void MethodEnterEventImpl(Thread* thread, ArtMethod* method) const
       REQUIRES_SHARED(Locks::mutator_lock_);
   template <typename T>
   void MethodExitEventImpl(Thread* thread,
-                           ObjPtr<mirror::Object> this_object,
                            ArtMethod* method,
-                           uint32_t dex_pc,
                            OptionalFrame frame,
                            T& return_value) const
       REQUIRES_SHARED(Locks::mutator_lock_);
@@ -649,9 +627,9 @@
       REQUIRES_SHARED(Locks::mutator_lock_) REQUIRES(GetDeoptimizedMethodsLock());
   ArtMethod* BeginDeoptimizedMethod()
       REQUIRES_SHARED(Locks::mutator_lock_, GetDeoptimizedMethodsLock());
-  bool IsDeoptimizedMethodsEmpty() const
+  bool IsDeoptimizedMethodsEmptyLocked() const
       REQUIRES_SHARED(Locks::mutator_lock_, GetDeoptimizedMethodsLock());
-  void UpdateMethodsCodeImpl(ArtMethod* method, const void* quick_code)
+  void UpdateMethodsCodeImpl(ArtMethod* method, const void* new_code)
       REQUIRES_SHARED(Locks::mutator_lock_) REQUIRES(!GetDeoptimizedMethodsLock());
 
   ReaderWriterMutex* GetDeoptimizedMethodsLock() const {
@@ -666,14 +644,11 @@
   // Have we hijacked ArtMethod::code_ so that it calls instrumentation/interpreter code?
   bool instrumentation_stubs_installed_;
 
-  // Have we hijacked ArtMethod::code_ to reference the enter/exit stubs?
-  bool entry_exit_stubs_installed_;
-
-  // Have we hijacked ArtMethod::code_ to reference the enter interpreter stub?
-  bool interpreter_stubs_installed_;
-
-  // Do we need the fidelity of events that we only get from running within the interpreter?
-  bool interpret_only_;
+  // The required level of instrumentation. This could be one of the following values:
+  // kInstrumentNothing: no instrumentation support is needed
+  // kInstrumentWithInstrumentationStubs: needs support to call method entry/exit stubs.
+  // kInstrumentWithInterpreter: only execute with interpreter
+  Instrumentation::InstrumentationLevel instrumentation_level_;
 
   // Did the runtime request we only run in the interpreter? ie -Xint mode.
   bool forced_interpret_only_;
@@ -717,7 +692,7 @@
 
   // Contains the instrumentation level required by each client of the instrumentation identified
   // by a string key.
-  typedef SafeMap<const char*, InstrumentationLevel> InstrumentationLevelTable;
+  using InstrumentationLevelTable = SafeMap<const char*, InstrumentationLevel>;
   InstrumentationLevelTable requested_instrumentation_levels_ GUARDED_BY(Locks::mutator_lock_);
 
   // The event listeners, written to with the mutator_lock_ exclusively held.
@@ -745,11 +720,9 @@
   // only.
   mutable std::unique_ptr<ReaderWriterMutex> deoptimized_methods_lock_ BOTTOM_MUTEX_ACQUIRED_AFTER;
   std::unordered_set<ArtMethod*> deoptimized_methods_ GUARDED_BY(GetDeoptimizedMethodsLock());
-  bool deoptimization_enabled_;
 
   // Current interpreter handler table. This is updated each time the thread state flags are
   // modified.
-  InterpreterHandlerTable interpreter_handler_table_ GUARDED_BY(Locks::mutator_lock_);
 
   // Greater than 0 if quick alloc entry points instrumented.
   size_t quick_alloc_entry_points_instrumentation_counter_;
@@ -759,14 +732,9 @@
   // alloc_entrypoints_instrumented_ change during suspend points.
   bool alloc_entrypoints_instrumented_;
 
-  // If we can use instrumentation trampolines. After the first time we instrument something with
-  // the interpreter we can no longer use trampolines because it can lead to stack corruption.
-  // TODO Figure out a way to remove the need for this.
-  bool can_use_instrumentation_trampolines_;
-
   friend class InstrumentationTest;  // For GetCurrentInstrumentationLevel and ConfigureStubs.
   friend class InstrumentationStackPopper;  // For popping instrumentation frames.
-  friend void InstrumentationInstallStack(Thread*, void*);
+  friend void InstrumentationInstallStack(Thread*, void*, bool);
 
   DISALLOW_COPY_AND_ASSIGN(Instrumentation);
 };
@@ -778,13 +746,11 @@
   InstrumentationStackFrame(mirror::Object* this_object,
                             ArtMethod* method,
                             uintptr_t return_pc,
-                            size_t frame_id,
                             bool interpreter_entry,
                             uint64_t force_deopt_id)
       : this_object_(this_object),
         method_(method),
         return_pc_(return_pc),
-        frame_id_(frame_id),
         interpreter_entry_(interpreter_entry),
         force_deopt_id_(force_deopt_id) {
   }
@@ -794,7 +760,6 @@
   mirror::Object* this_object_;
   ArtMethod* method_;
   uintptr_t return_pc_;
-  size_t frame_id_;
   bool interpreter_entry_;
   uint64_t force_deopt_id_;
 };
