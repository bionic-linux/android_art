/*
 * Copyright (C) 2016 The Android Open Source Project
 *
 * Licensed under the Apache License, Version 2.0 (the "License");
 * you may not use this file except in compliance with the License.
 * You may obtain a copy of the License at
 *
 *      http://www.apache.org/licenses/LICENSE-2.0
 *
 * Unless required by applicable law or agreed to in writing, software
 * distributed under the License is distributed on an "AS IS" BASIS,
 * WITHOUT WARRANTIES OR CONDITIONS OF ANY KIND, either express or implied.
 * See the License for the specific language governing permissions and
 * limitations under the License.
 */

#ifndef ART_RUNTIME_ENTRYPOINTS_QUICK_QUICK_DEFAULT_INIT_ENTRYPOINTS_H_
#define ART_RUNTIME_ENTRYPOINTS_QUICK_QUICK_DEFAULT_INIT_ENTRYPOINTS_H_

#include "base/logging.h"  // FOR VLOG_IS_ON.
#include "entrypoints/jni/jni_entrypoints.h"
#include "entrypoints/runtime_asm_entrypoints.h"
#include "palette/palette.h"
#include "quick_alloc_entrypoints.h"
#include "quick_default_externs.h"
#include "quick_entrypoints.h"

namespace art {

static void DefaultInitEntryPoints(JniEntryPoints* jpoints, QuickEntryPoints* qpoints) {
  // JNI
  jpoints->pDlsymLookup = art_jni_dlsym_lookup_stub;
  jpoints->pDlsymLookupCritical = art_jni_dlsym_lookup_critical_stub;

  // Alloc
  ResetQuickAllocEntryPoints(qpoints);

  // Resolution and initialization
  qpoints->SetInitializeStaticStorage(art_quick_initialize_static_storage);
  qpoints->SetResolveTypeAndVerifyAccess(art_quick_resolve_type_and_verify_access);
  qpoints->SetResolveType(art_quick_resolve_type);
  qpoints->SetResolveMethodHandle(art_quick_resolve_method_handle);
  qpoints->SetResolveMethodType(art_quick_resolve_method_type);
  qpoints->SetResolveString(art_quick_resolve_string);

  // Field
  qpoints->SetSet8Instance(art_quick_set8_instance);
  qpoints->SetSet8Static(art_quick_set8_static);
  qpoints->SetSet16Instance(art_quick_set16_instance);
  qpoints->SetSet16Static(art_quick_set16_static);
  qpoints->SetSet32Instance(art_quick_set32_instance);
  qpoints->SetSet32Static(art_quick_set32_static);
  qpoints->SetSet64Instance(art_quick_set64_instance);
  qpoints->SetSet64Static(art_quick_set64_static);
  qpoints->SetSetObjInstance(art_quick_set_obj_instance);
  qpoints->SetSetObjStatic(art_quick_set_obj_static);
  qpoints->SetGetByteInstance(art_quick_get_byte_instance);
  qpoints->SetGetBooleanInstance(art_quick_get_boolean_instance);
  qpoints->SetGetShortInstance(art_quick_get_short_instance);
  qpoints->SetGetCharInstance(art_quick_get_char_instance);
  qpoints->SetGet32Instance(art_quick_get32_instance);
  qpoints->SetGet64Instance(art_quick_get64_instance);
  qpoints->SetGetObjInstance(art_quick_get_obj_instance);
  qpoints->SetGetByteStatic(art_quick_get_byte_static);
  qpoints->SetGetBooleanStatic(art_quick_get_boolean_static);
  qpoints->SetGetShortStatic(art_quick_get_short_static);
  qpoints->SetGetCharStatic(art_quick_get_char_static);
  qpoints->SetGet32Static(art_quick_get32_static);
  qpoints->SetGet64Static(art_quick_get64_static);
  qpoints->SetGetObjStatic(art_quick_get_obj_static);

  // Array
  qpoints->SetAputObject(art_quick_aput_obj);

  // JNI
<<<<<<< HEAD
  qpoints->pJniMethodStart = JniMethodStart;
  qpoints->pJniMethodFastStart = JniMethodFastStart;
  qpoints->pJniMethodStartSynchronized = JniMethodStartSynchronized;
  qpoints->pJniMethodEnd = JniMethodEnd;
  qpoints->pJniMethodEndSynchronized = JniMethodEndSynchronized;
  qpoints->pJniMethodEndWithReference = JniMethodEndWithReference;
  qpoints->pJniMethodFastEndWithReference = JniMethodFastEndWithReference;
  qpoints->pJniMethodEndWithReferenceSynchronized = JniMethodEndWithReferenceSynchronized;
  qpoints->pJniMethodFastEnd = JniMethodFastEnd;
  qpoints->pQuickGenericJniTrampoline = art_quick_generic_jni_trampoline;

  // Locks
  if (UNLIKELY(VLOG_IS_ON(systrace_lock_logging))) {
    qpoints->pLockObject = art_quick_lock_object_no_inline;
    qpoints->pUnlockObject = art_quick_unlock_object_no_inline;
  } else {
    qpoints->pLockObject = art_quick_lock_object;
    qpoints->pUnlockObject = art_quick_unlock_object;
=======
  qpoints->SetJniMethodStart(art_jni_method_start);
  qpoints->SetJniMethodEnd(art_jni_method_end);
  qpoints->SetQuickGenericJniTrampoline(art_quick_generic_jni_trampoline);
  qpoints->SetJniDecodeReferenceResult(JniDecodeReferenceResult);
  qpoints->SetJniReadBarrier(art_jni_read_barrier);

  // Locks
  if (UNLIKELY(VLOG_IS_ON(systrace_lock_logging))) {
    qpoints->SetJniLockObject(art_jni_lock_object_no_inline);
    qpoints->SetJniUnlockObject(art_jni_unlock_object_no_inline);
    qpoints->SetLockObject(art_quick_lock_object_no_inline);
    qpoints->SetUnlockObject(art_quick_unlock_object_no_inline);
  } else {
    qpoints->SetJniLockObject(art_jni_lock_object);
    qpoints->SetJniUnlockObject(art_jni_unlock_object);
    qpoints->SetLockObject(art_quick_lock_object);
    qpoints->SetUnlockObject(art_quick_unlock_object);
>>>>>>> a6bfb655
  }

  // Invocation
  qpoints->SetQuickImtConflictTrampoline(art_quick_imt_conflict_trampoline);
  qpoints->SetQuickResolutionTrampoline(art_quick_resolution_trampoline);
  qpoints->SetQuickToInterpreterBridge(art_quick_to_interpreter_bridge);
  qpoints->SetInvokeDirectTrampolineWithAccessCheck(
      art_quick_invoke_direct_trampoline_with_access_check);
  qpoints->SetInvokeInterfaceTrampolineWithAccessCheck(
      art_quick_invoke_interface_trampoline_with_access_check);
  qpoints->SetInvokeStaticTrampolineWithAccessCheck(
      art_quick_invoke_static_trampoline_with_access_check);
  qpoints->SetInvokeSuperTrampolineWithAccessCheck(
      art_quick_invoke_super_trampoline_with_access_check);
  qpoints->SetInvokeVirtualTrampolineWithAccessCheck(
      art_quick_invoke_virtual_trampoline_with_access_check);
  qpoints->SetInvokePolymorphic(art_quick_invoke_polymorphic);
  qpoints->SetInvokeCustom(art_quick_invoke_custom);

  // Thread
  qpoints->SetTestSuspend(art_quick_test_suspend);

  // Throws
  qpoints->SetDeliverException(art_quick_deliver_exception);
  qpoints->SetThrowArrayBounds(art_quick_throw_array_bounds);
  qpoints->SetThrowDivZero(art_quick_throw_div_zero);
  qpoints->SetThrowNullPointer(art_quick_throw_null_pointer_exception);
  qpoints->SetThrowStackOverflow(art_quick_throw_stack_overflow);
  qpoints->SetThrowStringBounds(art_quick_throw_string_bounds);

  // Deoptimize
  qpoints->SetDeoptimize(art_quick_deoptimize_from_compiled_code);

  // StringBuilder append
  qpoints->SetStringBuilderAppend(art_quick_string_builder_append);

  // Tiered JIT support
  qpoints->SetUpdateInlineCache(art_quick_update_inline_cache);
  qpoints->SetCompileOptimized(art_quick_compile_optimized);

<<<<<<< HEAD
  bool should_report = false;
  PaletteShouldReportJniInvocations(&should_report);
  if (should_report) {
    qpoints->pJniMethodStart = JniMonitoredMethodStart;
    qpoints->pJniMethodStartSynchronized = JniMonitoredMethodStartSynchronized;
    qpoints->pJniMethodEnd = JniMonitoredMethodEnd;
    qpoints->pJniMethodEndSynchronized = JniMonitoredMethodEndSynchronized;
    qpoints->pJniMethodEndWithReference = JniMonitoredMethodEndWithReference;
    qpoints->pJniMethodEndWithReferenceSynchronized =
        JniMonitoredMethodEndWithReferenceSynchronized;
=======
  // Tracing hooks
  qpoints->SetMethodEntryHook(art_quick_method_entry_hook);
  qpoints->SetMethodExitHook(art_quick_method_exit_hook);

  if (monitor_jni_entry_exit) {
    qpoints->SetJniMethodStart(art_jni_monitored_method_start);
    qpoints->SetJniMethodEnd(art_jni_monitored_method_end);
>>>>>>> a6bfb655
  }
}

}  // namespace art

#endif  // ART_RUNTIME_ENTRYPOINTS_QUICK_QUICK_DEFAULT_INIT_ENTRYPOINTS_H_<|MERGE_RESOLUTION|>--- conflicted
+++ resolved
@@ -20,14 +20,15 @@
 #include "base/logging.h"  // FOR VLOG_IS_ON.
 #include "entrypoints/jni/jni_entrypoints.h"
 #include "entrypoints/runtime_asm_entrypoints.h"
-#include "palette/palette.h"
 #include "quick_alloc_entrypoints.h"
 #include "quick_default_externs.h"
 #include "quick_entrypoints.h"
 
 namespace art {
 
-static void DefaultInitEntryPoints(JniEntryPoints* jpoints, QuickEntryPoints* qpoints) {
+static void DefaultInitEntryPoints(JniEntryPoints* jpoints,
+                                   QuickEntryPoints* qpoints,
+                                   bool monitor_jni_entry_exit) {
   // JNI
   jpoints->pDlsymLookup = art_jni_dlsym_lookup_stub;
   jpoints->pDlsymLookupCritical = art_jni_dlsym_lookup_critical_stub;
@@ -73,26 +74,6 @@
   qpoints->SetAputObject(art_quick_aput_obj);
 
   // JNI
-<<<<<<< HEAD
-  qpoints->pJniMethodStart = JniMethodStart;
-  qpoints->pJniMethodFastStart = JniMethodFastStart;
-  qpoints->pJniMethodStartSynchronized = JniMethodStartSynchronized;
-  qpoints->pJniMethodEnd = JniMethodEnd;
-  qpoints->pJniMethodEndSynchronized = JniMethodEndSynchronized;
-  qpoints->pJniMethodEndWithReference = JniMethodEndWithReference;
-  qpoints->pJniMethodFastEndWithReference = JniMethodFastEndWithReference;
-  qpoints->pJniMethodEndWithReferenceSynchronized = JniMethodEndWithReferenceSynchronized;
-  qpoints->pJniMethodFastEnd = JniMethodFastEnd;
-  qpoints->pQuickGenericJniTrampoline = art_quick_generic_jni_trampoline;
-
-  // Locks
-  if (UNLIKELY(VLOG_IS_ON(systrace_lock_logging))) {
-    qpoints->pLockObject = art_quick_lock_object_no_inline;
-    qpoints->pUnlockObject = art_quick_unlock_object_no_inline;
-  } else {
-    qpoints->pLockObject = art_quick_lock_object;
-    qpoints->pUnlockObject = art_quick_unlock_object;
-=======
   qpoints->SetJniMethodStart(art_jni_method_start);
   qpoints->SetJniMethodEnd(art_jni_method_end);
   qpoints->SetQuickGenericJniTrampoline(art_quick_generic_jni_trampoline);
@@ -110,7 +91,6 @@
     qpoints->SetJniUnlockObject(art_jni_unlock_object);
     qpoints->SetLockObject(art_quick_lock_object);
     qpoints->SetUnlockObject(art_quick_unlock_object);
->>>>>>> a6bfb655
   }
 
   // Invocation
@@ -151,18 +131,6 @@
   qpoints->SetUpdateInlineCache(art_quick_update_inline_cache);
   qpoints->SetCompileOptimized(art_quick_compile_optimized);
 
-<<<<<<< HEAD
-  bool should_report = false;
-  PaletteShouldReportJniInvocations(&should_report);
-  if (should_report) {
-    qpoints->pJniMethodStart = JniMonitoredMethodStart;
-    qpoints->pJniMethodStartSynchronized = JniMonitoredMethodStartSynchronized;
-    qpoints->pJniMethodEnd = JniMonitoredMethodEnd;
-    qpoints->pJniMethodEndSynchronized = JniMonitoredMethodEndSynchronized;
-    qpoints->pJniMethodEndWithReference = JniMonitoredMethodEndWithReference;
-    qpoints->pJniMethodEndWithReferenceSynchronized =
-        JniMonitoredMethodEndWithReferenceSynchronized;
-=======
   // Tracing hooks
   qpoints->SetMethodEntryHook(art_quick_method_entry_hook);
   qpoints->SetMethodExitHook(art_quick_method_exit_hook);
@@ -170,7 +138,6 @@
   if (monitor_jni_entry_exit) {
     qpoints->SetJniMethodStart(art_jni_monitored_method_start);
     qpoints->SetJniMethodEnd(art_jni_monitored_method_end);
->>>>>>> a6bfb655
   }
 }
 
