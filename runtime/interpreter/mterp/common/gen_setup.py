#
# Copyright (C) 2016 The Android Open Source Project
#
# Licensed under the Apache License, Version 2.0 (the "License");
# you may not use this file except in compliance with the License.
# You may obtain a copy of the License at
#
#      http://www.apache.org/licenses/LICENSE-2.0
#
# Unless required by applicable law or agreed to in writing, software
# distributed under the License is distributed on an "AS IS" BASIS,
# WITHOUT WARRANTIES OR CONDITIONS OF ANY KIND, either express or implied.
# See the License for the specific language governing permissions and
# limitations under the License.
#

# Common global variables and helper methods for the in-memory python script.
# The script starts with this file and is followed by the code generated form
# the templated snippets. Those define all the helper functions used below.

import sys, re
from io import StringIO

out = StringIO()  # File-like in-memory buffer.
handler_size_bytes = "MTERP_HANDLER_SIZE"
handler_size_bits = "MTERP_HANDLER_SIZE_LOG2"
opcode = ""
opnum = ""

def write_line(line):
  out.write(line + "\n")

def balign():
  write_line("    .balign {}".format(handler_size_bytes))

def write_opcode(num, name, write_method):
  global opnum, opcode
  opnum, opcode = str(num), name
  write_line("/* ------------------------------ */")
  balign()
  write_line(".L_{1}: /* {0:#04x} */".format(num, name))
  opcode_start()
  opcode_pre()
  write_method()
  opcode_end()
  write_line("")
  opnum, opcode = None, None

generated_helpers = {}

<<<<<<< HEAD
# This method generates a helper using the provided writer method.
# The output is temporarily redirected to in-memory buffer.
def add_helper(write_helper, name = None):
  if name == None:
    name = default_helper_prefix() + opcode + "_helper"
=======
# This method generates a slow path using the provided writer method and arguments.
def add_slow_path(write_fn, *write_args, suffix="_slow_path"):
  name = opcode_name_prefix() + (opcode or "common") + suffix
>>>>>>> a6bfb655
  global out
  old_out = out
  out = StringIO()
  helper_start(name)
  write_helper()
  helper_end(name)
  out.seek(0)
<<<<<<< HEAD
  generated_helpers[name] = out.read()
=======
  code = out.read()
  if name in slow_paths:
    assert slow_paths[name] == code, "Non-matching redefinition of " + name
  slow_paths[name] = code
>>>>>>> a6bfb655
  out = old_out
  return name

def generate(output_filename):
  out.seek(0)
  out.truncate()
  write_line("/* DO NOT EDIT: This file was generated by gen-mterp.py. */")
  header()
  entry()

  instruction_start()
  opcodes()
  balign()
  instruction_end()

<<<<<<< HEAD
  for name, helper in sorted(generated_helpers.items()):
    out.write(helper)
  helpers()
=======
  for name, slow_path in sorted(slow_paths.items()):
    out.write(slow_path)
>>>>>>> a6bfb655

  footer()

  out.seek(0)
  # Squash consequtive empty lines.
  text = re.sub(r"(\n\n)(\n)+", r"\1", out.read())
  with open(output_filename, 'w') as output_file:
    output_file.write(text)
<|MERGE_RESOLUTION|>--- conflicted
+++ resolved
@@ -22,8 +22,8 @@
 from io import StringIO
 
 out = StringIO()  # File-like in-memory buffer.
-handler_size_bytes = "MTERP_HANDLER_SIZE"
-handler_size_bits = "MTERP_HANDLER_SIZE_LOG2"
+handler_size_bytes = "NTERP_HANDLER_SIZE"
+handler_size_bits = "NTERP_HANDLER_SIZE_LOG2"
 opcode = ""
 opnum = ""
 
@@ -46,34 +46,23 @@
   write_line("")
   opnum, opcode = None, None
 
-generated_helpers = {}
+slow_paths = {}
 
-<<<<<<< HEAD
-# This method generates a helper using the provided writer method.
-# The output is temporarily redirected to in-memory buffer.
-def add_helper(write_helper, name = None):
-  if name == None:
-    name = default_helper_prefix() + opcode + "_helper"
-=======
 # This method generates a slow path using the provided writer method and arguments.
 def add_slow_path(write_fn, *write_args, suffix="_slow_path"):
   name = opcode_name_prefix() + (opcode or "common") + suffix
->>>>>>> a6bfb655
   global out
+  # The output is temporarily redirected to in-memory buffer.
   old_out = out
   out = StringIO()
-  helper_start(name)
-  write_helper()
-  helper_end(name)
+  opcode_slow_path_start(name)
+  write_fn(*write_args)
+  opcode_slow_path_end(name)
   out.seek(0)
-<<<<<<< HEAD
-  generated_helpers[name] = out.read()
-=======
   code = out.read()
   if name in slow_paths:
     assert slow_paths[name] == code, "Non-matching redefinition of " + name
   slow_paths[name] = code
->>>>>>> a6bfb655
   out = old_out
   return name
 
@@ -89,14 +78,8 @@
   balign()
   instruction_end()
 
-<<<<<<< HEAD
-  for name, helper in sorted(generated_helpers.items()):
-    out.write(helper)
-  helpers()
-=======
   for name, slow_path in sorted(slow_paths.items()):
     out.write(slow_path)
->>>>>>> a6bfb655
 
   footer()
 
