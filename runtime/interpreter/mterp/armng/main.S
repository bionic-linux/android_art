--- conflicted
+++ resolved
@@ -301,30 +301,33 @@
 .endm
 
 .macro BRANCH
+    add rPC, rPC, rINST, lsl #1
     // Update method counter and do a suspend check if the branch is negative or zero.
     cmp rINST, #0
     ble 2f
 1:
-    add r2, rINST, rINST                // r2<- byte offset
-    FETCH_ADVANCE_INST_RB r2            // update xPC, load rINST
+    FETCH_INST                          // load rINST
     GET_INST_OPCODE ip                  // extract opcode from rINST
     GOTO_OPCODE ip                      // jump to next instruction
 2:
     ldr r0, [sp]
     ldrh r2, [r0, #ART_METHOD_HOTNESS_COUNT_OFFSET]
-    add r2, r2, #1
-    ubfx r2, r2, #0, #NTERP_HOTNESS_BITS
+    cmp r2, #NTERP_HOTNESS_VALUE
+    beq NterpHandleHotnessOverflow
+    add r2, r2, #-1
     strh r2, [r0, #ART_METHOD_HOTNESS_COUNT_OFFSET]
-    // If the counter overflows, handle this in the runtime.
-    cmp r2, #0
-    beq NterpHandleHotnessOverflow
     // Otherwise, do a suspend check.
     ldr r0, [rSELF, #THREAD_FLAGS_OFFSET]
-    ands r0, r0, #THREAD_SUSPEND_OR_CHECKPOINT_REQUEST
+    tst r0, #THREAD_SUSPEND_OR_CHECKPOINT_REQUEST
     beq 1b
     EXPORT_PC
     bl    art_quick_test_suspend
     b 1b
+.endm
+
+.macro TEST_IF_MARKING label
+    cmp rMR, #0
+    bne \label
 .endm
 
 // Expects:
@@ -451,12 +454,10 @@
 .macro START_EXECUTING_INSTRUCTIONS
     ldr r0, [sp]
     ldrh r2, [r0, #ART_METHOD_HOTNESS_COUNT_OFFSET]
-    add r2, r2, #1
-    ubfx r2, r2, #0, #NTERP_HOTNESS_BITS
+    cmp r2, #NTERP_HOTNESS_VALUE
+    beq 2f
+    add r2, r2, #-1
     strh r2, [r0, #ART_METHOD_HOTNESS_COUNT_OFFSET]
-    // If the counter overflows, handle this in the runtime.
-    cmp r2, #0
-    beq 2f
     ldr r0, [rSELF, #THREAD_FLAGS_OFFSET]
     tst r0, #THREAD_SUSPEND_OR_CHECKPOINT_REQUEST
     bne 3f
@@ -1482,19 +1483,6 @@
    LDREXD_STREXD_LOOP \addr, \tmp1, \tmp2, \store1, \store2, \tmp1, \label
 .endm
 
-// Fetch some information from the thread cache.
-// Uses ip and lr as temporaries.
-.macro FETCH_FROM_THREAD_CACHE dest_reg, slow_path
-   add      ip, rSELF, #THREAD_INTERPRETER_CACHE_OFFSET       // cache address
-   ubfx     lr, rPC, #2, #THREAD_INTERPRETER_CACHE_SIZE_LOG2  // entry index
-   add      ip, ip, lr, lsl #3             // entry address within the cache
-   // In T32, we would use `ldrd ip, \dest_reg, [ip]`
-   ldr      \dest_reg, [ip, #4]            // value (offset)
-   ldr      ip, [ip]                       // entry key (pc)
-   cmp      ip, rPC
-   bne \slow_path
-.endm
-
 // Puts the next int/long/object parameter passed in physical register
 // in the expected dex register array entry, and in case of object in the
 // expected reference array entry.
@@ -1702,9 +1690,6 @@
 
 %def opcode_pre():
 
-<<<<<<< HEAD
-%def helpers():
-=======
 %def fetch_from_thread_cache(dest_reg, miss_label):
    // Fetch some information from the thread cache.
    // Uses ip and lr as temporaries.
@@ -1716,7 +1701,6 @@
    ldr      ip, [ip]                       // entry key (pc)
    cmp      ip, rPC
    bne      ${miss_label}
->>>>>>> a6bfb655
 
 %def footer():
 /*
@@ -1784,45 +1768,14 @@
 NterpHandleStringInitRange:
    COMMON_INVOKE_RANGE is_string_init=1, suffix="stringInit"
 
-<<<<<<< HEAD
-NterpNewArray:
-   /* new-array vA, vB, class@CCCC */
-   EXPORT_PC
-   // Fast-path which gets the class from thread-local cache.
-   FETCH_FROM_THREAD_CACHE r0, 2f
-   cmp rMR, #0
-   bne 3f
-1:
-   lsr     r1, rINST, #12              // r1<- B
-   GET_VREG r1, r1                     // r1<- vB (array length)
-   ldr lr, [rSELF, #THREAD_ALLOC_ARRAY_ENTRYPOINT_OFFSET]
-   blx lr
-   ubfx    r1, rINST, #8, #4           // r1<- A
-   SET_VREG_OBJECT r0, r1
-   FETCH_ADVANCE_INST 2
-   GET_INST_OPCODE ip
-   GOTO_OPCODE ip
-2:
-   mov r0, rSELF
-   ldr r1, [sp]
-   mov r2, rPC
-   bl nterp_get_class_or_allocate_object
-   b 1b
-3:
-   bl art_quick_read_barrier_mark_reg00
-   b 1b
-
-=======
->>>>>>> a6bfb655
 
 NterpHandleHotnessOverflow:
-    add r1, rPC, rINST, lsl #1
+    mov r1, rPC
     mov r2, rFP
     bl nterp_hot_method
     cmp r0, #0
     bne 1f
-    add r2, rINST, rINST                // w2<- byte offset
-    FETCH_ADVANCE_INST_RB r2            // update rPC, load rINST
+    FETCH_INST                          // load rINST
     GET_INST_OPCODE ip                  // extract opcode from rINST
     GOTO_OPCODE ip                      // jump to next instruction
 1:
@@ -2018,20 +1971,15 @@
 artNterpAsmInstructionStart = .L_op_nop
     .text
 
-%def default_helper_prefix():
-%  return "nterp_"
-
+%def opcode_name_prefix():
+%   return "nterp_"
 %def opcode_start():
     NAME_START nterp_${opcode}
 %def opcode_end():
     NAME_END nterp_${opcode}
-<<<<<<< HEAD
-%def helper_start(name):
-=======
     // Advance to the end of this handler. Causes error if we are past that point.
     .org nterp_${opcode} + NTERP_HANDLER_SIZE  // ${opcode} handler is too big!
 %def opcode_slow_path_start(name):
->>>>>>> a6bfb655
     NAME_START ${name}
-%def helper_end(name):
+%def opcode_slow_path_end(name):
     NAME_END ${name}