%def header():
/*
 * Copyright (C) 2020 The Android Open Source Project
 *
 * Licensed under the Apache License, Version 2.0 (the "License");
 * you may not use this file except in compliance with the License.
 * You may obtain a copy of the License at
 *
 *      http://www.apache.org/licenses/LICENSE-2.0
 *
 * Unless required by applicable law or agreed to in writing, software
 * distributed under the License is distributed on an "AS IS" BASIS,
 * WITHOUT WARRANTIES OR CONDITIONS OF ANY KIND, either express or implied.
 * See the License for the specific language governing permissions and
 * limitations under the License.
 */

/*
 * This is a #include, not a %include, because we want the C pre-processor
 * to expand the macros into assembler assignment statements.
 */
#include "asm_support.h"
#include "arch/arm64/asm_support_arm64.S"

/**
 * ARM64 Runtime register usage conventions.
 *
 *   r0     : w0 is 32-bit return register and x0 is 64-bit.
 *   r0-r7  : Argument registers.
 *   r8-r15 : Caller save registers (used as temporary registers).
 *   r16-r17: Also known as ip0-ip1, respectively. Used as scratch registers by
 *            the linker, by the trampolines and other stubs (the compiler uses
 *            these as temporary registers).
 *   r18    : Reserved for platform (SCS, shadow call stack)
 *   r19    : Pointer to thread-local storage.
 *   r20-r29: Callee save registers.
 *   r30    : (lr) is reserved (the link register).
 *   rsp    : (sp) is reserved (the stack pointer).
 *   rzr    : (zr) is reserved (the zero register).
 *
 *   Floating-point registers
 *   v0-v31
 *
 *   v0     : s0 is return register for singles (32-bit) and d0 for doubles (64-bit).
 *            This is analogous to the C/C++ (hard-float) calling convention.
 *   v0-v7  : Floating-point argument registers in both Dalvik and C/C++ conventions.
 *            Also used as temporary and codegen scratch registers.
 *
 *   v0-v7 and v16-v31 : Caller save registers (used as temporary registers).
 *   v8-v15 : bottom 64-bits preserved across C calls (d8-d15 are preserved).
 *
 *   v16-v31: Used as codegen temp/scratch.
 *   v8-v15 : Can be used for promotion.
 *
 *   Must maintain 16-byte stack alignment.
 *
 * Nterp notes:
 *
 * The following registers have fixed assignments:
 *
 *   reg nick      purpose
 *   x19  xSELF     self (Thread) pointer
 *   x20  wMR       marking register
 *   x29  xFP       interpreted frame pointer, used for accessing locals and args
 *   x22  xPC       interpreted program counter, used for fetching instructions
 *   x23  xINST     first 16-bit code unit of current instruction
 *   x24  xIBASE    interpreted instruction base pointer, used for computed goto
 *   x25  xREFS     base of object references of dex registers.
 *   x16  ip        scratch reg
 *   x17  ip2       scratch reg (used by macros)
 *
 * Macros are provided for common operations.  They MUST NOT alter unspecified registers or
 * condition codes.
*/

/* single-purpose registers, given names for clarity */
#define xSELF    x19
#define CFI_DEX  22 // DWARF register number of the register holding dex-pc (xPC).
#define CFI_TMP  0  // DWARF register number of the first argument register (r0).
#define xPC      x22
#define xINST    x23
#define wINST    w23
#define xIBASE   x24
#define xREFS    x25
#define CFI_REFS 25
#define ip       x16
#define ip2      x17
#define wip      w16
#define wip2     w17

// To avoid putting ifdefs arond the use of wMR, make sure it's defined.
// IsNterpSupported returns false for configurations that don't have wMR (typically CMS).
#ifndef wMR
#define wMR w20
#endif

// Temporary registers while setting up a frame.
#define xNEW_FP   x26
#define xNEW_REFS x27
#define CFI_NEW_REFS 27

// +8 for the ArtMethod of the caller.
#define OFFSET_TO_FIRST_ARGUMENT_IN_STACK (CALLEE_SAVES_SIZE + 8)

/*
 * Fetch the next instruction from xPC into wINST.  Does not advance xPC.
 */
.macro FETCH_INST
    ldrh    wINST, [xPC]
.endm

/*
 * Fetch the next instruction from the specified offset.  Advances xPC
 * to point to the next instruction.  "count" is in 16-bit code units.
 *
 * Because of the limited size of immediate constants on ARM, this is only
 * suitable for small forward movements (i.e. don't try to implement "goto"
 * with this).
 *
 * This must come AFTER anything that can throw an exception, or the
 * exception catch may miss.  (This also implies that it must come after
 * EXPORT_PC.)
 */
.macro FETCH_ADVANCE_INST count
    ldrh    wINST, [xPC, #((\count)*2)]!
.endm

/*
 * Similar to FETCH_ADVANCE_INST, but does not update xPC.  Used to load
 * xINST ahead of possible exception point.  Be sure to manually advance xPC
 * later.
 */
.macro PREFETCH_INST count
    ldrh    wINST, [xPC, #((\count)*2)]
.endm

/* Advance xPC by some number of code units. */
.macro ADVANCE count
  add  xPC, xPC, #((\count)*2)
.endm

/*
 * Fetch a half-word code unit from an offset past the current PC.  The
 * "count" value is in 16-bit code units.  Does not advance xPC.
 *
 * The "_S" variant works the same but treats the value as signed.
 */
.macro FETCH reg, count
    ldrh    \reg, [xPC, #((\count)*2)]
.endm

.macro FETCH_S reg, count
    ldrsh   \reg, [xPC, #((\count)*2)]
.endm

/*
 * Fetch one byte from an offset past the current PC.  Pass in the same
 * "count" as you would for FETCH, and an additional 0/1 indicating which
 * byte of the halfword you want (lo/hi).
 */
.macro FETCH_B reg, count, byte
    ldrb     \reg, [xPC, #((\count)*2+(\byte))]
.endm

/*
 * Put the instruction's opcode field into the specified register.
 */
.macro GET_INST_OPCODE reg
    and     \reg, xINST, #255
.endm

/*
 * Begin executing the opcode in _reg.  Clobbers reg
 */

.macro GOTO_OPCODE reg
    add     \reg, xIBASE, \reg, lsl #${handler_size_bits}
    br      \reg
.endm

/*
 * Get/set the 32-bit value from a Dalvik register.
 */
.macro GET_VREG reg, vreg
    ldr     \reg, [xFP, \vreg, uxtw #2]
.endm
.macro GET_VREG_OBJECT reg, vreg
    ldr     \reg, [xREFS, \vreg, uxtw #2]
.endm
.macro SET_VREG reg, vreg
    str     \reg, [xFP, \vreg, uxtw #2]
    str     wzr, [xREFS, \vreg, uxtw #2]
.endm
.macro SET_VREG_OBJECT reg, vreg
    str     \reg, [xFP, \vreg, uxtw #2]
    str     \reg, [xREFS, \vreg, uxtw #2]
.endm
.macro SET_VREG_FLOAT reg, vreg
    str     \reg, [xFP, \vreg, uxtw #2]
    str     wzr, [xREFS, \vreg, uxtw #2]
.endm

/*
 * Get/set the 64-bit value from a Dalvik register.
 */
.macro GET_VREG_WIDE reg, vreg
    add     ip2, xFP, \vreg, uxtw #2
    ldr     \reg, [ip2]
.endm
.macro SET_VREG_WIDE reg, vreg
    add     ip2, xFP, \vreg, uxtw #2
    str     \reg, [ip2]
    add     ip2, xREFS, \vreg, uxtw #2
    str     xzr, [ip2]
.endm
.macro GET_VREG_DOUBLE reg, vreg
    add     ip2, xFP, \vreg, uxtw #2
    ldr     \reg, [ip2]
.endm
.macro SET_VREG_DOUBLE reg, vreg
    add     ip2, xFP, \vreg, uxtw #2
    str     \reg, [ip2]
    add     ip2, xREFS, \vreg, uxtw #2
    str     xzr, [ip2]
.endm

/*
 * Get the 32-bit value from a Dalvik register and sign-extend to 64-bit.
 * Used to avoid an extra instruction in int-to-long.
 */
.macro GET_VREG_S reg, vreg
    ldrsw   \reg, [xFP, \vreg, uxtw #2]
.endm

// An assembly entry that has a OatQuickMethodHeader prefix.
.macro OAT_ENTRY name, end
    .type \name, #function
    .hidden \name
    .global \name
    .balign 16
    // Padding of 3 * 8 bytes to get 16 bytes alignment of code entry.
    .long 0
    .long 0
    .long 0
    // OatQuickMethodHeader. Note that the top two bits must be clear.
    .long (\end - \name)
\name:
.endm

.macro SIZE name
    .size \name, .-\name
.endm

.macro NAME_START name
    .type \name, #function
    .hidden \name  // Hide this as a global symbol, so we do not incur plt calls.
    .global \name
    /* Cache alignment for function entry */
    .balign 16
\name:
.endm

.macro NAME_END name
  SIZE \name
.endm

// Macro for defining entrypoints into runtime. We don't need to save registers
// (we're not holding references there), but there is no
// kDontSave runtime method. So just use the kSaveRefsOnly runtime method.
.macro NTERP_TRAMPOLINE name, helper
ENTRY \name
  SETUP_SAVE_REFS_ONLY_FRAME
  bl \helper
  RESTORE_SAVE_REFS_ONLY_FRAME
  REFRESH_MARKING_REGISTER
  RETURN_OR_DELIVER_PENDING_EXCEPTION
END \name
.endm

.macro CLEAR_STATIC_VOLATILE_MARKER reg
  and \reg, \reg, #-2
.endm

.macro CLEAR_INSTANCE_VOLATILE_MARKER reg
  neg \reg, \reg
.endm

.macro EXPORT_PC
    str    xPC, [xREFS, #-16]
.endm

.macro BRANCH
    // Update method counter and do a suspend check if the branch is negative or zero.
    cmp wINST, #0
    b.le 2f
1:
    add     xPC, xPC, wINST, sxtw #1    // update xPC
    FETCH wINST, 0                      // load wINST
    GET_INST_OPCODE ip                  // extract opcode from wINST
    GOTO_OPCODE ip                      // jump to next instruction
2:
    ldr x0, [sp]
    ldrh w2, [x0, #ART_METHOD_HOTNESS_COUNT_OFFSET]
    add x2, x2, #1
    and w2, w2, #NTERP_HOTNESS_MASK
    strh w2, [x0, #ART_METHOD_HOTNESS_COUNT_OFFSET]
    // If the counter overflows, handle this in the runtime.
    cbz w2, NterpHandleHotnessOverflow
    // Otherwise, do a suspend check.
    ldr x0, [xSELF, #THREAD_FLAGS_OFFSET]
    ands x0, x0, #THREAD_SUSPEND_OR_CHECKPOINT_REQUEST
    b.eq 1b
    EXPORT_PC
    bl    art_quick_test_suspend
    b 1b
.endm

// Uses x12, x13, and x14 as temporaries.
.macro FETCH_CODE_ITEM_INFO code_item, registers, outs, ins, load_ins
    tbz \code_item, #0, 4f
    and \code_item, \code_item, #-2 // Remove the extra bit that marks it's a compact dex file
    ldrh w13, [\code_item, #COMPACT_CODE_ITEM_FIELDS_OFFSET]
    ubfx \registers, w13, #COMPACT_CODE_ITEM_REGISTERS_SIZE_SHIFT, #4
    ubfx \outs, w13, #COMPACT_CODE_ITEM_OUTS_SIZE_SHIFT, #4
    .if \load_ins
    ubfx \ins, w13, #COMPACT_CODE_ITEM_INS_SIZE_SHIFT, #4
    .else
    ubfx w14, w13, #COMPACT_CODE_ITEM_INS_SIZE_SHIFT, #4
    add \registers, \registers, w14
    .endif
    ldrh w13, [\code_item, #COMPACT_CODE_ITEM_FLAGS_OFFSET]
    tst w13, #COMPACT_CODE_ITEM_REGISTERS_INS_OUTS_FLAGS
    b.eq 3f
    sub x14, \code_item, #4
    tst w13, #COMPACT_CODE_ITEM_INSNS_FLAG
    csel x14, x14, \code_item, ne

    tbz w13, #COMPACT_CODE_ITEM_REGISTERS_BIT, 1f
    ldrh w12, [x14, #-2]!
    add \registers, \registers, w12
1:
    tbz w13, #COMPACT_CODE_ITEM_INS_BIT, 2f
    ldrh w12, [x14, #-2]!
    .if \load_ins
    add \ins, \ins, w12
    .else
    add \registers, \registers, w12
    .endif
2:
    tbz w13, #COMPACT_CODE_ITEM_OUTS_BIT, 3f
    ldrh w12, [x14, #-2]!
    add \outs, \outs, w12
3:
    .if \load_ins
    add \registers, \registers, \ins
    .endif
    add \code_item, \code_item, #COMPACT_CODE_ITEM_INSNS_OFFSET
    b 5f
4:
    // Fetch dex register size.
    ldrh \registers, [\code_item, #CODE_ITEM_REGISTERS_SIZE_OFFSET]
    // Fetch outs size.
    ldrh \outs, [\code_item, #CODE_ITEM_OUTS_SIZE_OFFSET]
    .if \load_ins
    ldrh \ins, [\code_item, #CODE_ITEM_INS_SIZE_OFFSET]
    .endif
    add \code_item, \code_item, #CODE_ITEM_INSNS_OFFSET
5:
.endm

// Setup the stack to start executing the method. Expects:
// - x0 to contain the ArtMethod
//
// Outputs
// - ip contains the dex registers size
// - x28 contains the old stack pointer.
// - \code_item is replaced with a pointer to the instructions
// - if load_ins is 1, w15 contains the ins
//
// Uses ip, ip2, x12, x13, x14 as temporaries.
.macro SETUP_STACK_FRAME code_item, refs, fp, cfi_refs, load_ins
    FETCH_CODE_ITEM_INFO \code_item, wip, wip2, w15, \load_ins

    // Compute required frame size: ((2 * ip) + ip2) * 4 + 24
    // 24 is for saving the previous frame, pc, and method being executed.
    add x14, ip, ip
    add x14, x14, ip2
    lsl x14, x14, #2
    add x14, x14, #24

    // Compute new stack pointer in x14
    sub x14, sp, x14
    // Alignment
    and x14, x14, #-16

    // Set reference and dex registers, align to pointer size for previous frame and dex pc.
    add \refs, x14, ip2, lsl #2
    add \refs, \refs, 28
    and \refs, \refs, #(-__SIZEOF_POINTER__)
    add \fp, \refs, ip, lsl #2

    // Now setup the stack pointer.
    mov x28, sp
    .cfi_def_cfa_register x28
    mov sp, x14
    str x28, [\refs, #-8]
    CFI_DEF_CFA_BREG_PLUS_UCONST \cfi_refs, -8, CALLEE_SAVES_SIZE

    // Put nulls in reference frame.
    cbz ip, 2f
    mov ip2, \refs
1:
    str xzr, [ip2], #8  // May clear vreg[0].
    cmp ip2, \fp
    b.lo 1b
2:
    // Save the ArtMethod.
    str x0, [sp]
.endm

// Increase method hotness and do suspend check before starting executing the method.
.macro START_EXECUTING_INSTRUCTIONS
    ldr x0, [sp]
    ldrh w2, [x0, #ART_METHOD_HOTNESS_COUNT_OFFSET]
    add x2, x2, #1
    and w2, w2, #NTERP_HOTNESS_MASK
    strh w2, [x0, #ART_METHOD_HOTNESS_COUNT_OFFSET]
    // If the counter overflows, handle this in the runtime.
    cbz w2, 2f
    ldr x0, [xSELF, #THREAD_FLAGS_OFFSET]
    tst x0, #THREAD_SUSPEND_OR_CHECKPOINT_REQUEST
    b.ne 3f
1:
    FETCH_INST
    GET_INST_OPCODE ip
    GOTO_OPCODE ip
2:
    mov x1, xzr
    mov x2, xFP
    bl nterp_hot_method
    b 1b
3:
    EXPORT_PC
    bl art_quick_test_suspend
    b 1b
.endm

.macro SPILL_ALL_CALLEE_SAVES
    INCREASE_FRAME CALLEE_SAVES_SIZE
    // Note: we technically don't need to save x19 and x20,
    // but the runtime will expect those values to be there when unwinding
    // (see Arm64Context::DoLongJump checking for the thread register).
    SAVE_ALL_CALLEE_SAVES 0
.endm

.macro RESTORE_ALL_CALLEE_SAVES
    // FP callee-saves
    ldp d8, d9, [sp, #0]
    ldp d10, d11, [sp, #16]
    ldp d12, d13, [sp, #32]
    ldp d14, d15, [sp, #48]

    // GP callee-saves.
    // No need to restore x19 (it's always the thread), and
    // don't restore x20 (the marking register) as it may have been updated.
    RESTORE_TWO_REGS x21, x22, 80
    RESTORE_TWO_REGS x23, x24, 96
    RESTORE_TWO_REGS x25, x26, 112
    RESTORE_TWO_REGS x27, x28, 128
    RESTORE_TWO_REGS x29, lr, 144

    DECREASE_FRAME CALLEE_SAVES_SIZE
.endm

.macro SPILL_ALL_ARGUMENTS
    stp x0, x1, [sp, #-128]!
    stp x2, x3, [sp, #16]
    stp x4, x5, [sp, #32]
    stp x6, x7, [sp, #48]
    stp d0, d1, [sp, #64]
    stp d2, d3, [sp, #80]
    stp d4, d5, [sp, #96]
    stp d6, d7, [sp, #112]
.endm

.macro RESTORE_ALL_ARGUMENTS
    ldp x2, x3, [sp, #16]
    ldp x4, x5, [sp, #32]
    ldp x6, x7, [sp, #48]
    ldp d0, d1, [sp, #64]
    ldp d2, d3, [sp, #80]
    ldp d4, d5, [sp, #96]
    ldp d6, d7, [sp, #112]
    ldp x0, x1, [sp], #128
.endm

// Helper to setup the stack after doing a nterp to nterp call. This will setup:
// - xNEW_FP: the new pointer to dex registers
// - xNEW_REFS: the new pointer to references
// - xPC: the new PC pointer to execute
// - x2: value in instruction to decode the number of arguments.
// - x3: first dex register
// - x4: top of dex register array
//
// The method expects:
// - x0 to contain the ArtMethod
// - x8 to contain the code item
.macro SETUP_STACK_FOR_INVOKE
   // We do the same stack overflow check as the compiler. See CanMethodUseNterp
   // in how we limit the maximum nterp frame size.
   sub x16, sp, #STACK_OVERFLOW_RESERVED_BYTES
   ldr wzr, [x16]

   // Spill all callee saves to have a consistent stack frame whether we
   // are called by compiled code or nterp.
   SPILL_ALL_CALLEE_SAVES

   // Setup the frame.
   SETUP_STACK_FRAME x8, xNEW_REFS, xNEW_FP, CFI_NEW_REFS, load_ins=0
   // Make x4 point to the top of the dex register array.
   add x4, xNEW_FP, ip, uxtx #2

   // Fetch instruction information before replacing xPC.
   // TODO: move this down to the method that uses it, fetching it directly from wINST.
   FETCH_B w2, 0, 1
   // TODO: we could avoid this as instance invokes already fetch it.
   FETCH w3, 2

   // Set the dex pc pointer.
   mov xPC, x8
   CFI_DEFINE_DEX_PC_WITH_OFFSET(CFI_TMP, CFI_DEX, 0)
.endm

// Setup arguments based on a non-range nterp to nterp call, and start executing
// the method. We expect:
// - xNEW_FP: the new pointer to dex registers
// - xNEW_REFS: the new pointer to references
// - xPC: the new PC pointer to execute
// - x2: number of arguments (bits 4-7), 5th argument if any (bits 0-3)
// - x3: first dex register
// - x4: top of dex register array
// - x1: receiver if non-static.
.macro SETUP_NON_RANGE_ARGUMENTS_AND_EXECUTE is_static=0, is_string_init=0
   // /* op vA, vB, {vC...vG} */
   asr ip2, x2, #4
   cbz ip2, 6f
   mov ip, #-4
   cmp ip2, #2
   b.lt 1f
   b.eq 2f
   cmp ip2, #4
   b.lt 3f
   b.eq 4f

  // We use a decrementing ip to store references relative
  // to xNEW_FP and dex registers relative to x4
  //
  // TODO: We could set up ip as the number of registers (this can be an additional output from
  // SETUP_STACK_FOR_INVOKE) and then just decrement it by one before copying each arg.
  // Maybe even introduce macros NEW_VREG_ADDRESS/NEW_VREG_REF_ADDRESS.
5:
   and         x2, x2, #15
   GET_VREG_OBJECT w5, w2
   str         w5, [xNEW_FP, ip]
   GET_VREG    w5, w2
   str         w5, [x4, ip]
   sub         ip, ip, #4
4:
   asr         x2, x3, #12
   GET_VREG_OBJECT w5, w2
   str         w5, [xNEW_FP, ip]
   GET_VREG    w5, w2
   str         w5, [x4, ip]
   sub         ip, ip, #4
3:
   ubfx        x2, x3, #8, #4
   GET_VREG_OBJECT w5, w2
   str         w5, [xNEW_FP, ip]
   GET_VREG    w5, w2
   str         w5, [x4, ip]
   sub         ip, ip, #4
2:
   ubfx        x2, x3, #4, #4
   GET_VREG_OBJECT w5, w2
   str         w5, [xNEW_FP, ip]
   GET_VREG    w5, w2
   str         w5, [x4, ip]
   .if !\is_string_init
   sub         ip, ip, #4
   .endif
1:
   .if \is_string_init
   // Ignore the first argument
   .elseif \is_static
   and         x2, x3, #0xf
   GET_VREG_OBJECT w5, w2
   str         w5, [xNEW_FP, ip]
   GET_VREG    w5, w2
   str         w5, [x4, ip]
   .else
   str         w1, [xNEW_FP, ip]
   str         w1, [x4, ip]
   .endif

6:
   // Start executing the method.
   mov xFP, xNEW_FP
   mov xREFS, xNEW_REFS
   CFI_DEF_CFA_BREG_PLUS_UCONST CFI_REFS, -8, CALLEE_SAVES_SIZE
   START_EXECUTING_INSTRUCTIONS
.endm

// Setup arguments based on a range nterp to nterp call, and start executing
// the method.
// - xNEW_FP: the new pointer to dex registers
// - xNEW_REFS: the new pointer to references
// - xPC: the new PC pointer to execute
// - x2: number of arguments
// - x3: first dex register
// - x4: top of dex register array
// - x1: receiver if non-static.
//
// Uses ip, ip2, x5, x6 as temporaries.
.macro SETUP_RANGE_ARGUMENTS_AND_EXECUTE is_static=0, is_string_init=0
   mov ip, #-4
   .if \is_string_init
   // Ignore the first argument
   sub x2, x2, #1
   add x3, x3, #1
   .elseif !\is_static
   sub x2, x2, #1
   add x3, x3, #1
   .endif

   cbz x2, 2f
   add ip2, xREFS, x3, lsl #2  // pointer to first argument in reference array
   add ip2, ip2, x2, lsl #2    // pointer to last argument in reference array
   add x5, xFP, x3, lsl #2     // pointer to first argument in register array
   add x6, x5, x2, lsl #2      // pointer to last argument in register array
1:
   ldr  w7, [ip2, #-4]!
   str  w7, [xNEW_FP, ip]
   sub  x2, x2, 1
   ldr  w7, [x6, #-4]!
   str  w7, [x4, ip]
   sub ip, ip, 4
   cbnz x2, 1b
2:
   .if \is_string_init
   // Ignore first argument
   .elseif !\is_static
   str w1, [xNEW_FP, ip]
   str w1, [x4, ip]
   .endif
   mov xFP, xNEW_FP
   mov xREFS, xNEW_REFS
   CFI_DEF_CFA_BREG_PLUS_UCONST CFI_REFS, -8, CALLEE_SAVES_SIZE
   START_EXECUTING_INSTRUCTIONS
.endm

.macro GET_SHORTY dest, is_interface, is_polymorphic, is_custom
   stp x0, x1, [sp, #-16]!
   .if \is_polymorphic
   ldr x0, [sp, #16]
   mov x1, xPC
   bl NterpGetShortyFromInvokePolymorphic
   .elseif \is_custom
   ldr x0, [sp, #16]
   mov x1, xPC
   bl NterpGetShortyFromInvokeCustom
   .elseif \is_interface
   ldr x0, [sp, #16]
   FETCH w1, 1
   bl NterpGetShortyFromMethodId
   .else
   bl NterpGetShorty
   .endif
   mov \dest, x0
   ldp x0, x1, [sp], #16
.endm

.macro GET_SHORTY_SLOW_PATH dest, is_interface
   // Save all registers that can hold arguments in the fast path.
   stp x0, x1, [sp, #-32]!
   str w2, [sp, #16]
   str s0, [sp, #20]
   .if \is_interface
   ldr x0, [sp, #32]
   FETCH w1, 1
   bl NterpGetShortyFromMethodId
   .else
   bl NterpGetShorty
   .endif
   mov \dest, x0
   ldr w2, [sp, #16]
   ldr s0, [sp, #20]
   ldp x0, x1, [sp], #32
.endm

// Input:  x0 contains the ArtMethod
// Output: x8 contains the code item
.macro GET_CODE_ITEM
   ldr x8, [x0, #ART_METHOD_DATA_OFFSET_64]
.endm

.macro DO_ENTRY_POINT_CHECK call_compiled_code
   // On entry, the method is x0, the instance is x1
   adr x2, ExecuteNterpImpl
   ldr x3, [x0, #ART_METHOD_QUICK_CODE_OFFSET_64]
   cmp x2, x3
   b.ne  \call_compiled_code
.endm

.macro UPDATE_REGISTERS_FOR_STRING_INIT old_value, new_value
   mov wip, wzr
1:
   GET_VREG_OBJECT wip2, wip
   cmp wip2, \old_value
   b.ne 2f
   SET_VREG_OBJECT \new_value, wip
2:
   add wip, wip, #1
   add ip2, xREFS, wip, uxtw #2
   cmp ip2, xFP
   b.ne 1b
.endm

// Puts the next floating point argument into the expected register,
// fetching values based on a non-range invoke.
// Uses ip and ip2.
.macro LOOP_OVER_SHORTY_LOADING_FPS dreg, sreg, inst, shorty, arg_index, finished
1: // LOOP
    ldrb wip, [\shorty], #1         // Load next character in shorty, and increment.
    cbz wip, \finished              // if (wip == '\0') goto finished
    cmp wip, #68                    // if (wip == 'D') goto FOUND_DOUBLE
    b.eq 2f
    cmp wip, #70                    // if (wip == 'F') goto FOUND_FLOAT
    b.eq 3f
    lsr \inst, \inst, #4
    add \arg_index, \arg_index, #1
    //  Handle extra argument in arg array taken by a long.
    cmp wip, #74                   // if (wip != 'J') goto LOOP
    b.ne 1b
    lsr \inst, \inst, #4
    add \arg_index, \arg_index, #1
    b 1b                        // goto LOOP
2:  // FOUND_DOUBLE
    and ip, \inst, #0xf
    GET_VREG wip, wip
    lsr \inst, \inst, #4
    add \arg_index, \arg_index, #1
    cmp \arg_index, #4
    b.eq 5f
    and ip2, \inst, #0xf
    lsr \inst, \inst, #4
    add \arg_index, \arg_index, #1
    b 6f
5:
    // TODO: Extract from wINST here and below? (Requires using a different register
    // in the COMMON_INVOKE_NON_RANGE.)
    FETCH_B wip2, 0, 1
    and wip2, wip2, #0xf
6:
    GET_VREG wip2, wip2
    add ip, ip, ip2, lsl #32
    fmov \dreg, ip
    b 4f
3:  // FOUND_FLOAT
    cmp \arg_index, #4
    b.eq 7f
    and ip, \inst, #0xf
    lsr \inst, \inst, #4
    add \arg_index, \arg_index, #1
    b 8f
7:
    FETCH_B wip, 0, 1
    and wip, wip, #0xf
8:
    GET_VREG \sreg, wip
4:
.endm

// Puts the next int/long/object argument in the expected register,
// fetching values based on a non-range invoke.
// Uses ip and ip2.
.macro LOOP_OVER_SHORTY_LOADING_GPRS gpr_reg64, gpr_reg32, inst, shorty, arg_index, finished
1: // LOOP
    ldrb wip, [\shorty], #1         // Load next character in shorty, and increment.
    cbz wip, \finished              // if (wip == '\0') goto finished
    cmp wip, #74                    // if (wip == 'J') goto FOUND_LONG
    b.eq 2f
    cmp wip, #70                    // if (wip == 'F') goto SKIP_FLOAT
    b.eq 3f
    cmp wip, #68                    // if (wip == 'D') goto SKIP_DOUBLE
    b.eq 4f
    cmp \arg_index, #4
    b.eq 7f
    and ip, \inst, #0xf
    lsr \inst, \inst, #4
    add \arg_index, \arg_index, #1
    b 8f
7:
    FETCH_B wip, 0, 1
    and wip, wip, #0xf
8:
    GET_VREG \gpr_reg32, wip
    b 5f
2:  // FOUND_LONG
    and ip, \inst, #0xf
    GET_VREG wip, wip
    lsr \inst, \inst, #4
    add \arg_index, \arg_index, #1
    cmp \arg_index, #4
    b.eq 9f
    and ip2, \inst, #0xf
    lsr \inst, \inst, #4
    add \arg_index, \arg_index, #1
    b 10f
9:
    FETCH_B wip2, 0, 1
    and wip2, wip2, #0xf
10:
    GET_VREG wip2, wip2
    add \gpr_reg64, ip, ip2, lsl #32
    b 5f
3:  // SKIP_FLOAT
    lsr \inst, \inst, #4
    add \arg_index, \arg_index, #1
    b 1b
4:  // SKIP_DOUBLE
    lsr \inst, \inst, #4
    add \arg_index, \arg_index, #1
    cmp \arg_index, #4
    b.eq 1b
    lsr \inst, \inst, #4
    add \arg_index, \arg_index, #1
    b 1b
5:
.endm

.macro SETUP_RETURN_VALUE shorty
   ldrb wip, [\shorty]
   cmp ip, #68       // Test if result type char == 'D'.
   b.eq 1f
   cmp ip, #70       // Test if result type char == 'F'.
   b.ne 2f
   fmov w0, s0
   b 2f
1:
   fmov x0, d0
2:
.endm

.macro COMMON_INVOKE_NON_RANGE is_static=0, is_interface=0, suffix="", is_string_init=0, is_polymorphic=0, is_custom=0
   .if \is_polymorphic
   // We always go to compiled code for polymorphic calls.
   .elseif \is_custom
   // We always go to compiled code for custom calls.
   .else
     DO_ENTRY_POINT_CHECK .Lcall_compiled_code_\suffix
     GET_CODE_ITEM
     .if \is_string_init
     bl nterp_to_nterp_string_init_non_range
     .elseif \is_static
     bl nterp_to_nterp_static_non_range
     .else
     bl nterp_to_nterp_instance_non_range
     .endif
     b .Ldone_return_\suffix
   .endif

.Lcall_compiled_code_\suffix:
   .if \is_polymorphic
   // No fast path for polymorphic calls.
   .elseif \is_custom
   // No fast path for custom calls.
   .elseif \is_string_init
   // No fast path for string.init.
   .else
     ldr wip, [x0, #ART_METHOD_ACCESS_FLAGS_OFFSET]
     tbz wip, #ART_METHOD_NTERP_INVOKE_FAST_PATH_FLAG_BIT, .Lfast_path_with_few_args_\suffix
     FETCH_B wip2, 0, 1
     asr ip, ip2, #4
     .if \is_static
     cbz ip, .Linvoke_fast_path_\suffix
     .else
     cmp ip, #1
     b.eq .Linvoke_fast_path_\suffix
     .endif
     FETCH w8, 2
     cmp ip, #2
     .if \is_static
     b.lt .Lone_arg_fast_path_\suffix
     .endif
     b.eq .Ltwo_args_fast_path_\suffix
     cmp ip, #4
     b.lt .Lthree_args_fast_path_\suffix
     b.eq .Lfour_args_fast_path_\suffix

     and         ip, ip2, #15
     GET_VREG    w5, wip
.Lfour_args_fast_path_\suffix:
     asr         ip, x8, #12
     GET_VREG    w4, wip
.Lthree_args_fast_path_\suffix:
     ubfx        ip, x8, #8, #4
     GET_VREG    w3, wip
.Ltwo_args_fast_path_\suffix:
     ubfx        ip, x8, #4, #4
     GET_VREG    w2, wip
.Lone_arg_fast_path_\suffix:
     .if \is_static
     and         ip, x8, #0xf
     GET_VREG    w1, wip
     .else
     // First argument already in w1.
     .endif
.Linvoke_fast_path_\suffix:
     .if \is_interface
     // Setup hidden argument.
     mov ip2, x26
     .endif
     ldr lr, [x0, #ART_METHOD_QUICK_CODE_OFFSET_64]
     blr lr
     FETCH_ADVANCE_INST 3
     GET_INST_OPCODE ip
     GOTO_OPCODE ip

.Lfast_path_with_few_args_\suffix:
     // Fast path when we have zero or one argument (modulo 'this'). If there
     // is one argument, we can put it in both floating point and core register.
     FETCH_B w2, 0, 1
     .if \is_static
     cmp w2, #(2 << 4)
     .else
     cmp w2, #(3 << 4)
     .endif
     b.ge .Lget_shorty_\suffix
     .if \is_static
     tbz w2, #4, .Linvoke_with_few_args_\suffix
     .else
     tbnz w2, #4, .Linvoke_with_few_args_\suffix
     .endif
     FETCH w2, 2
     .if \is_static
     and w2, w2, #0xf  // dex register of first argument
     GET_VREG w1, w2
     fmov s0, w1
     .else
     ubfx x2, x2, #4, #4  // dex register of second argument
     GET_VREG w2, w2
     fmov s0, w2
     .endif
.Linvoke_with_few_args_\suffix:
     // Check if the next instruction is move-result or move-result-wide.
     // If it is, we fetch the shorty and jump to the regular invocation.
     FETCH w27, 3
     and ip, x27, #0xfe
     cmp ip, #0x0a
     b.eq .Lget_shorty_and_invoke_\suffix
     .if \is_interface
     // Setup hidden argument.
     mov ip2, x26
     .endif
     ldr lr, [x0, #ART_METHOD_QUICK_CODE_OFFSET_64]
     blr lr
     # TODO: Use some other register for shorty and prefetch the instruction directly to wINST.
     mov xINST, x27
     ADVANCE 3
     GET_INST_OPCODE ip
     GOTO_OPCODE ip
.Lget_shorty_and_invoke_\suffix:
     GET_SHORTY_SLOW_PATH xINST, \is_interface
     b .Lgpr_setup_finished_\suffix
   .endif

.Lget_shorty_\suffix:
   GET_SHORTY xINST, \is_interface, \is_polymorphic, \is_custom
   // From this point:
   // - xINST contains shorty (in callee-save to switch over return value after call).
   // - x0 contains method
   // - x1 contains 'this' pointer for instance method.
   // - for interface calls, x26 contains the interface method.
   add x9, xINST, #1  // shorty + 1  ; ie skip return arg character
   FETCH w11, 2 // arguments
   .if \is_string_init
   lsr x11, x11, #4
   mov x10, #1       // ignore first argument
   .elseif \is_static
   mov x10, xzr      // arg_index
   .else
   lsr x11, x11, #4
   mov x10, #1       // ignore first argument
   .endif
   LOOP_OVER_SHORTY_LOADING_FPS d0, s0, x11, x9, x10, .Lxmm_setup_finished_\suffix
   LOOP_OVER_SHORTY_LOADING_FPS d1, s1, x11, x9, x10, .Lxmm_setup_finished_\suffix
   LOOP_OVER_SHORTY_LOADING_FPS d2, s2, x11, x9, x10, .Lxmm_setup_finished_\suffix
   LOOP_OVER_SHORTY_LOADING_FPS d3, s3, x11, x9, x10, .Lxmm_setup_finished_\suffix
   LOOP_OVER_SHORTY_LOADING_FPS d4, s4, x11, x9, x10, .Lxmm_setup_finished_\suffix
.Lxmm_setup_finished_\suffix:
   add x9, xINST, #1  // shorty + 1  ; ie skip return arg character
   FETCH w11, 2 // arguments
   .if \is_string_init
   lsr x11, x11, #4
   mov x10, #1       // ignore first argument
   LOOP_OVER_SHORTY_LOADING_GPRS x1, w1, x11, x9, x10, .Lgpr_setup_finished_\suffix
   .elseif \is_static
   mov x10, xzr      // arg_index
   LOOP_OVER_SHORTY_LOADING_GPRS x1, w1, x11, x9, x10, .Lgpr_setup_finished_\suffix
   .else
   lsr x11, x11, #4
   mov x10, #1       // ignore first argument
   .endif
   LOOP_OVER_SHORTY_LOADING_GPRS x2, w2, x11, x9, x10, .Lgpr_setup_finished_\suffix
   LOOP_OVER_SHORTY_LOADING_GPRS x3, w3, x11, x9, x10, .Lgpr_setup_finished_\suffix
   LOOP_OVER_SHORTY_LOADING_GPRS x4, w4, x11, x9, x10, .Lgpr_setup_finished_\suffix
   LOOP_OVER_SHORTY_LOADING_GPRS x5, w5, x11, x9, x10, .Lgpr_setup_finished_\suffix
.Lgpr_setup_finished_\suffix:
   .if \is_polymorphic
   bl art_quick_invoke_polymorphic
   .elseif \is_custom
   bl art_quick_invoke_custom
   .else
      .if \is_interface
      // Setup hidden argument.
      mov ip2, x26
      .endif
      ldr lr, [x0, #ART_METHOD_QUICK_CODE_OFFSET_64]
      blr lr
   .endif
   SETUP_RETURN_VALUE xINST
.Ldone_return_\suffix:
   /* resume execution of caller */
   .if \is_string_init
   FETCH w11, 2 // arguments
   and x11, x11, #0xf
   GET_VREG w1, w11
   UPDATE_REGISTERS_FOR_STRING_INIT w1, w0
   .endif

   .if \is_polymorphic
   FETCH_ADVANCE_INST 4
   .else
   FETCH_ADVANCE_INST 3
   .endif
   GET_INST_OPCODE ip
   GOTO_OPCODE ip
.endm

// Puts the next floating point argument into the expected register,
// fetching values based on a range invoke.
// Uses ip as temporary.
.macro LOOP_RANGE_OVER_SHORTY_LOADING_FPS dreg, sreg, shorty, arg_index, stack_index, finished
1: // LOOP
    ldrb wip, [\shorty], #1         // Load next character in shorty, and increment.
    cbz wip, \finished              // if (wip == '\0') goto finished
    cmp wip, #68                    // if (wip == 'D') goto FOUND_DOUBLE
    b.eq 2f
    cmp wip, #70                    // if (wip == 'F') goto FOUND_FLOAT
    b.eq 3f
    add \arg_index, \arg_index, #1
    add \stack_index, \stack_index, #1
    //  Handle extra argument in arg array taken by a long.
    cmp wip, #74                    // if (wip != 'J') goto LOOP
    b.ne 1b
    add \arg_index, \arg_index, #1
    add \stack_index, \stack_index, #1
    b 1b                        // goto LOOP
2:  // FOUND_DOUBLE
    GET_VREG_DOUBLE \dreg, \arg_index
    add \arg_index, \arg_index, #2
    add \stack_index, \stack_index, #2
    b 4f
3:  // FOUND_FLOAT
    GET_VREG \sreg, \arg_index
    add \arg_index, \arg_index, #1
    add \stack_index, \stack_index, #1
4:
.endm

// Puts the next floating point argument into the expected stack slot,
// fetching values based on a range invoke.
// Uses ip as temporary.
//
// TODO: We could just copy all the vregs to the stack slots in a simple loop
// without looking at the shorty at all. (We could also drop
// the "stack_index" from the macros for loading registers.) We could also do
// that conditionally if argument word count > 6; otherwise we know that all
// args fit into registers.
.macro LOOP_RANGE_OVER_FPs shorty, arg_index, stack_index, finished
1: // LOOP
    ldrb wip, [\shorty], #1         // Load next character in shorty, and increment.
    cbz wip, \finished              // if (wip == '\0') goto finished
    cmp wip, #68                    // if (wip == 'D') goto FOUND_DOUBLE
    b.eq 2f
    cmp wip, #70                    // if (wip == 'F') goto FOUND_FLOAT
    b.eq 3f
    add \arg_index, \arg_index, #1
    add \stack_index, \stack_index, #1
    //  Handle extra argument in arg array taken by a long.
    cmp wip, #74                    // if (wip != 'J') goto LOOP
    b.ne 1b
    add \arg_index, \arg_index, #1
    add \stack_index, \stack_index, #1
    b 1b                        // goto LOOP
2:  // FOUND_DOUBLE
    GET_VREG_WIDE ip, \arg_index
    add ip2, sp, \stack_index, uxtw #2
    str ip, [ip2]
    add \arg_index, \arg_index, #2
    add \stack_index, \stack_index, #2
    b 1b
3:  // FOUND_FLOAT
    GET_VREG wip, \arg_index
    str wip, [sp, \stack_index, uxtw #2]
    add \arg_index, \arg_index, #1
    add \stack_index, \stack_index, #1
    b 1b
.endm

// Puts the next int/long/object argument in the expected register,
// fetching values based on a range invoke.
// Uses ip as temporary.
.macro LOOP_RANGE_OVER_SHORTY_LOADING_GPRS reg64, reg32, shorty, arg_index, stack_index, finished
1: // LOOP
    ldrb wip, [\shorty], #1         // Load next character in shorty, and increment.
    cbz wip, \finished              // if (wip == '\0') goto finished
    cmp wip, #74                    // if (wip == 'J') goto FOUND_LONG
    b.eq 2f
    cmp wip, #70                   // if (wip == 'F') goto SKIP_FLOAT
    b.eq 3f
    cmp wip, #68                    // if (wip == 'D') goto SKIP_DOUBLE
    b.eq 4f
    GET_VREG \reg32, \arg_index
    add \arg_index, \arg_index, #1
    add \stack_index, \stack_index, #1
    b 5f
2:  // FOUND_LONG
    GET_VREG_WIDE \reg64, \arg_index
    add \arg_index, \arg_index, #2
    add \stack_index, \stack_index, #2
    b 5f
3:  // SKIP_FLOAT
    add \arg_index, \arg_index, #1
    add \stack_index, \stack_index, #1
    b 1b
4:  // SKIP_DOUBLE
    add \arg_index, \arg_index, #2
    add \stack_index, \stack_index, #2
    b 1b
5:
.endm

// Puts the next int/long/object argument in the expected stack slot,
// fetching values based on a range invoke.
// Uses ip as temporary.
.macro LOOP_RANGE_OVER_INTs shorty, arg_index, stack_index, finished
1: // LOOP
    ldrb wip, [\shorty], #1         // Load next character in shorty, and increment.
    cbz wip, \finished              // if (wip == '\0') goto finished
    cmp wip, #74                    // if (wip == 'J') goto FOUND_LONG
    b.eq 2f
    cmp wip, #70                    // if (wip == 'F') goto SKIP_FLOAT
    b.eq 3f
    cmp wip, #68                    // if (wip == 'D') goto SKIP_DOUBLE
    b.eq 4f
    GET_VREG wip, \arg_index
    str wip, [sp, \stack_index, uxtw #2]
    add \arg_index, \arg_index, #1
    add \stack_index, \stack_index, #1
    b 1b
2:  // FOUND_LONG
    GET_VREG_WIDE ip, \arg_index
    add ip2, sp, \stack_index, uxtw #2
    str ip, [ip2]
    add \arg_index, \arg_index, #2
    add \stack_index, \stack_index, #2
    b 1b
3:  // SKIP_FLOAT
    add \arg_index, \arg_index, #1
    add \stack_index, \stack_index, #1
    b 1b
4:  // SKIP_DOUBLE
    add \arg_index, \arg_index, #2
    add \stack_index, \stack_index, #2
    b 1b
.endm

.macro COMMON_INVOKE_RANGE is_static=0, is_interface=0, suffix="", is_string_init=0, is_polymorphic=0, is_custom=0
   .if \is_polymorphic
   // We always go to compiled code for polymorphic calls.
   .elseif \is_custom
   // We always go to compiled code for custom calls.
   .else
     DO_ENTRY_POINT_CHECK .Lcall_compiled_code_range_\suffix
     GET_CODE_ITEM
     .if \is_string_init
     bl nterp_to_nterp_string_init_range
     .elseif \is_static
     bl nterp_to_nterp_static_range
     .else
     bl nterp_to_nterp_instance_range
     .endif
     b .Ldone_return_range_\suffix
   .endif

.Lcall_compiled_code_range_\suffix:
   .if \is_polymorphic
   // No fast path for polymorphic calls.
   .elseif \is_custom
   // No fast path for custom calls.
   .elseif \is_string_init
   // No fast path for string.init.
   .else
     ldr wip, [x0, #ART_METHOD_ACCESS_FLAGS_OFFSET]
     tbz wip, #ART_METHOD_NTERP_INVOKE_FAST_PATH_FLAG_BIT, .Lfast_path_with_few_args_range_\suffix
     FETCH_B wip2, 0, 1  // Number of arguments
     .if \is_static
     cbz ip2, .Linvoke_fast_path_range_\suffix
     .else
     cmp ip2, #1
     b.eq .Linvoke_fast_path_range_\suffix
     .endif
     FETCH wip, 2  // dex register of first argument
     add x8, xFP, wip, uxtw #2  // location of first dex register value
     cmp ip2, #2
     .if \is_static
     b.lt .Lone_arg_fast_path_range_\suffix
     .endif
     b.eq .Ltwo_args_fast_path_range_\suffix
     cmp ip2, #4
     b.lt .Lthree_args_fast_path_range_\suffix
     b.eq .Lfour_args_fast_path_range_\suffix
     cmp ip2, #6
     b.lt .Lfive_args_fast_path_range_\suffix
     b.eq .Lsix_args_fast_path_range_\suffix
     cmp ip2, #7
     b.eq .Lseven_args_fast_path_range_\suffix
     // Setup x8 to point to the stack location of parameters we do not need
     // to put parameters in.
     add x9, sp, #8  // Add space for the ArtMethod

.Lloop_over_fast_path_range_\suffix:
     sub ip2, ip2, #1
     ldr wip, [x8, ip2, lsl #2]
     str wip, [x9, ip2, lsl #2]
     cmp ip2, #7
     b.ne .Lloop_over_fast_path_range_\suffix

.Lseven_args_fast_path_range_\suffix:
     ldr w7, [x8, #24]
.Lsix_args_fast_path_range_\suffix:
     ldr w6, [x8, #20]
.Lfive_args_fast_path_range_\suffix:
     ldr w5, [x8, #16]
.Lfour_args_fast_path_range_\suffix:
     ldr w4, [x8, #12]
.Lthree_args_fast_path_range_\suffix:
     ldr w3, [x8, #8]
.Ltwo_args_fast_path_range_\suffix:
     ldr w2, [x8, #4]
.Lone_arg_fast_path_range_\suffix:
     .if \is_static
     ldr w1, [x8, #0]
     .else
     // First argument already in w1.
     .endif
.Linvoke_fast_path_range_\suffix:
     .if \is_interface
     // Setup hidden argument.
     mov ip2, x26
     .endif
     ldr lr, [x0, #ART_METHOD_QUICK_CODE_OFFSET_64]
     blr lr
     FETCH_ADVANCE_INST 3
     GET_INST_OPCODE ip
     GOTO_OPCODE ip

.Lfast_path_with_few_args_range_\suffix:
     // Fast path when we have zero or one argument (modulo 'this'). If there
     // is one argument, we can put it in both floating point and core register.
     FETCH_B w2, 0, 1 // number of arguments
     .if \is_static
     cmp w2, #1
     .else
     cmp w2, #2
     .endif
     b.lt .Linvoke_with_few_args_range_\suffix
     b.ne .Lget_shorty_range_\suffix
     FETCH w3, 2  // dex register of first argument
     .if \is_static
     GET_VREG w1, w3
     fmov s0, w1
     .else
     add w3, w3, #1  // Add 1 for next argument
     GET_VREG w2, w3
     fmov s0, w2
     .endif
.Linvoke_with_few_args_range_\suffix:
     // Check if the next instruction is move-result or move-result-wide.
     // If it is, we fetch the shorty and jump to the regular invocation.
     FETCH w27, 3
     and ip, x27, #0xfe
     cmp ip, #0x0a
     b.eq .Lget_shorty_and_invoke_range_\suffix
     .if \is_interface
     // Setup hidden argument.
     mov ip2, x26
     .endif
     ldr lr, [x0, #ART_METHOD_QUICK_CODE_OFFSET_64]
     blr lr
     mov xINST, x27
     ADVANCE 3
     GET_INST_OPCODE ip
     GOTO_OPCODE ip
.Lget_shorty_and_invoke_range_\suffix:
     GET_SHORTY_SLOW_PATH xINST, \is_interface
     b .Lgpr_setup_finished_range_\suffix
   .endif

.Lget_shorty_range_\suffix:
   GET_SHORTY xINST, \is_interface, \is_polymorphic, \is_custom
   // From this point:
   // - xINST contains shorty (in callee-save to switch over return value after call).
   // - x0 contains method
   // - x1 contains 'this' pointer for instance method.
   // - for interface calls, x26 contains the interface method.
   add x9, xINST, #1  // shorty + 1  ; ie skip return arg character
   FETCH w10, 2 // arguments
   .if \is_string_init
   add x10, x10, #1  // arg start index
   mov x11, #1       // index in stack
   .elseif \is_static
   mov x11, xzr      // index in stack
   .else
   add x10, x10, #1  // arg start index
   mov x11, #1       // index in stack
   .endif
   LOOP_RANGE_OVER_SHORTY_LOADING_FPS d0, s0, x9, w10, w11, .Lxmm_setup_finished_range_\suffix
   LOOP_RANGE_OVER_SHORTY_LOADING_FPS d1, s1, x9, w10, w11, .Lxmm_setup_finished_range_\suffix
   LOOP_RANGE_OVER_SHORTY_LOADING_FPS d2, s2, x9, w10, w11, .Lxmm_setup_finished_range_\suffix
   LOOP_RANGE_OVER_SHORTY_LOADING_FPS d3, s3, x9, w10, w11, .Lxmm_setup_finished_range_\suffix
   LOOP_RANGE_OVER_SHORTY_LOADING_FPS d4, s4, x9, w10, w11, .Lxmm_setup_finished_range_\suffix
   LOOP_RANGE_OVER_SHORTY_LOADING_FPS d5, s5, x9, w10, w11, .Lxmm_setup_finished_range_\suffix
   LOOP_RANGE_OVER_SHORTY_LOADING_FPS d6, s6, x9, w10, w11, .Lxmm_setup_finished_range_\suffix
   LOOP_RANGE_OVER_SHORTY_LOADING_FPS d7, s7, x9, w10, w11, .Lxmm_setup_finished_range_\suffix
   // Store in the outs array (stored above the ArtMethod in the stack)
   add x11, x11, #2 // Add two words for the ArtMethod stored before the outs.
   LOOP_RANGE_OVER_FPs x9, w10, w11, .Lxmm_setup_finished_range_\suffix
.Lxmm_setup_finished_range_\suffix:
   add x9, xINST, #1  // shorty + 1  ; ie skip return arg character
   FETCH w10, 2 // arguments
   .if \is_string_init
   add x10, x10, #1  // arg start index
   mov x11, #1       // index in stack
   LOOP_RANGE_OVER_SHORTY_LOADING_GPRS x1, w1, x9, w10, w11, .Lgpr_setup_finished_range_\suffix
   .elseif \is_static
   mov x11, xzr      // index in stack
   LOOP_RANGE_OVER_SHORTY_LOADING_GPRS x1, w1, x9, w10, w11 .Lgpr_setup_finished_range_\suffix
   .else
   add x10, x10, #1  // arg start index
   mov x11, #1       // index in stack
   .endif
   LOOP_RANGE_OVER_SHORTY_LOADING_GPRS x2, w2, x9, w10, w11, .Lgpr_setup_finished_range_\suffix
   LOOP_RANGE_OVER_SHORTY_LOADING_GPRS x3, w3, x9, w10, w11, .Lgpr_setup_finished_range_\suffix
   LOOP_RANGE_OVER_SHORTY_LOADING_GPRS x4, w4, x9, w10, w11, .Lgpr_setup_finished_range_\suffix
   LOOP_RANGE_OVER_SHORTY_LOADING_GPRS x5, w5, x9, w10, w11, .Lgpr_setup_finished_range_\suffix
   LOOP_RANGE_OVER_SHORTY_LOADING_GPRS x6, w6, x9, w10, w11, .Lgpr_setup_finished_range_\suffix
   LOOP_RANGE_OVER_SHORTY_LOADING_GPRS x7, w7, x9, w10, w11, .Lgpr_setup_finished_range_\suffix
   // Store in the outs array (stored above the ArtMethod in the stack)
   add x11, x11, #2 // Add two words for the ArtMethod stored before the outs.
   LOOP_RANGE_OVER_INTs x9, w10, w11, .Lgpr_setup_finished_range_\suffix
.Lgpr_setup_finished_range_\suffix:
   .if \is_polymorphic
   bl art_quick_invoke_polymorphic
   .elseif \is_custom
   bl art_quick_invoke_custom
   .else
      .if \is_interface
      // Setup hidden argument.
      mov ip2, x26
      .endif
      ldr lr, [x0, #ART_METHOD_QUICK_CODE_OFFSET_64]
      blr lr
   .endif
   SETUP_RETURN_VALUE xINST
.Ldone_return_range_\suffix:
   /* resume execution of caller */
   .if \is_string_init
   FETCH w11, 2 // arguments
   GET_VREG w1, w11
   UPDATE_REGISTERS_FOR_STRING_INIT w1, w0
   .endif

   .if \is_polymorphic
   FETCH_ADVANCE_INST 4
   .else
   FETCH_ADVANCE_INST 3
   .endif
   GET_INST_OPCODE ip
   GOTO_OPCODE ip
.endm

.macro WRITE_BARRIER_IF_OBJECT is_object, value, holder, label
   .if \is_object
   cbz     \value, \label
   ldr     ip, [xSELF, #THREAD_CARD_TABLE_OFFSET]
   lsr     wip2, \holder, #CARD_TABLE_CARD_SHIFT
   strb    wip, [ip, ip2]
\label:
   .endif
.endm

// Fetch some information from the thread cache.
// Uses ip and ip2 as temporaries.
.macro FETCH_FROM_THREAD_CACHE dest_reg, slow_path
   add      ip, xSELF, #THREAD_INTERPRETER_CACHE_OFFSET       // cache address
   ubfx     ip2, xPC, #2, #THREAD_INTERPRETER_CACHE_SIZE_LOG2  // entry index
   add      ip, ip, ip2, lsl #4            // entry address within the cache
   ldp      ip, \dest_reg, [ip]           // entry key (pc) and value (offset)
   cmp      ip, xPC
   b.ne \slow_path
.endm

// Puts the next int/long/object parameter passed in physical register
// in the expected dex register array entry, and in case of object in the
// expected reference array entry.
.macro LOOP_OVER_SHORTY_STORING_GPRS gpr_64, gpr_32, shorty, arg_offset, regs, refs, finished
1: // LOOP
    ldrb wip, [\shorty], #1       // Load next character in shorty, and increment.
    cbz wip, \finished            // if (wip == '\0') goto finished
    cmp wip, #74                  // if (wip == 'J') goto FOUND_LONG
    b.eq 2f
    cmp wip, #70                  // if (wip == 'F') goto SKIP_FLOAT
    b.eq 3f
    cmp wip, #68                  // if (wip == 'D') goto SKIP_DOUBLE
    b.eq 4f
    str \gpr_32, [\regs, \arg_offset]
    cmp wip, #76                  // if (wip != 'L') goto NOT_REFERENCE
    b.ne 6f
    str \gpr_32, [\refs, \arg_offset]
6:  // NOT_REFERENCE
    add \arg_offset, \arg_offset, #4
    b 5f
2:  // FOUND_LONG
    str \gpr_64, [\regs, \arg_offset]
    add \arg_offset, \arg_offset, #8
    b 5f
3:  // SKIP_FLOAT
    add \arg_offset, \arg_offset, #4
    b 1b
4:  // SKIP_DOUBLE
    add \arg_offset, \arg_offset, #8
    b 1b
5:
.endm

// Puts the next floating point parameter passed in physical register
// in the expected dex register array entry.
// Uses ip as temporary.
.macro LOOP_OVER_SHORTY_STORING_FPS dreg, sreg, shorty, arg_offset, fp, finished
1: // LOOP
    ldrb wip, [\shorty], #1                 // Load next character in shorty, and increment.
    cbz wip, \finished                      // if (wip == '\0') goto finished
    cmp wip, #68                            // if (wip == 'D') goto FOUND_DOUBLE
    b.eq 2f
    cmp wip, #70                            // if (wip == 'F') goto FOUND_FLOAT
    b.eq 3f
    add \arg_offset, \arg_offset, #4
    //  Handle extra argument in arg array taken by a long.
    cmp wip, #74                            // if (wip != 'J') goto LOOP
    b.ne 1b
    add \arg_offset, \arg_offset, #4
    b 1b                        // goto LOOP
2:  // FOUND_DOUBLE
    str \dreg, [\fp, \arg_offset]
    add \arg_offset, \arg_offset, #8
    b 4f
3:  // FOUND_FLOAT
    str \sreg, [\fp, \arg_offset]
    add \arg_offset, \arg_offset, #4
4:
.endm

// Puts the next floating point parameter passed in stack
// in the expected dex register array entry.
// Uses ip as temporary.
//
// TODO: Or we could just spill regs to the reserved slots in the caller's
// frame and copy all regs in a simple loop. This time, however, we would
// need to look at the shorty anyway to look for the references.
// (The trade-off is different for passing arguments and receiving them.)
.macro LOOP_OVER_FPs shorty, arg_offset, regs, stack_ptr, finished
1: // LOOP
    ldrb wip, [\shorty], #1                 // Load next character in shorty, and increment.
    cbz wip, \finished                      // if (wip == '\0') goto finished
    cmp wip, #68                            // if (wip == 'D') goto FOUND_DOUBLE
    b.eq 2f
    cmp wip, #70                            // if (wip == 'F') goto FOUND_FLOAT
    b.eq 3f
    add \arg_offset, \arg_offset, #4
    //  Handle extra argument in arg array taken by a long.
    cmp wip, #74                            // if (wip != 'J') goto LOOP
    b.ne 1b
    add \arg_offset, \arg_offset, #4
    b 1b                        // goto LOOP
2:  // FOUND_DOUBLE
    add ip, \stack_ptr, \arg_offset
    ldr ip, [ip,  #OFFSET_TO_FIRST_ARGUMENT_IN_STACK]
    str ip, [\regs, \arg_offset]
    add \arg_offset, \arg_offset, #8
    b 1b
3:  // FOUND_FLOAT
    add ip, \stack_ptr, \arg_offset
    ldr wip, [ip,  #OFFSET_TO_FIRST_ARGUMENT_IN_STACK]
    str wip, [\regs, \arg_offset]
    add \arg_offset, \arg_offset, #4
    b 1b
.endm

// Puts the next int/long/object parameter passed in stack
// in the expected dex register array entry, and in case of object in the
// expected reference array entry.
// Uses ip and ip2 as temporary.
.macro LOOP_OVER_INTs shorty, arg_offset, regs, refs, stack_ptr, finished
1: // LOOP
    ldrb wip, [\shorty], #1       // Load next character in shorty, and increment.
    cbz wip, \finished            // if (wip == '\0') goto finished
    cmp wip, #74                  // if (wip == 'J') goto FOUND_LONG
    b.eq 2f
    cmp wip, #70                  // if (wip == 'F') goto SKIP_FLOAT
    b.eq 3f
    cmp wip, #68                  // if (wip == 'D') goto SKIP_DOUBLE
    b.eq 4f
    add ip2, \stack_ptr, \arg_offset
    ldr wip2, [ip2,  #OFFSET_TO_FIRST_ARGUMENT_IN_STACK]
    str wip2, [\regs, \arg_offset]
    cmp wip, #76                  // if (wip != 'L') goto loop
    b.ne 3f
    str wip2, [\refs, \arg_offset]
    add \arg_offset, \arg_offset, #4
    b 1b
2:  // FOUND_LONG
    add ip, \stack_ptr, \arg_offset
    ldr ip, [ip,  #OFFSET_TO_FIRST_ARGUMENT_IN_STACK]
    str ip, [\regs, \arg_offset]
    add \arg_offset, \arg_offset, #8
    b 1b
3:  // SKIP_FLOAT
    add \arg_offset, \arg_offset, #4
    b 1b
4:  // SKIP_DOUBLE
    add \arg_offset, \arg_offset, #8
    b 1b
.endm

.macro SETUP_REFERENCE_PARAMETER_IN_GPR gpr32, regs, refs, ins, arg_offset, finished
    str \gpr32, [\regs, \arg_offset]
    sub \ins, \ins, #1
    str \gpr32, [\refs, \arg_offset]
    add \arg_offset, \arg_offset, #4
    cbz \ins, \finished
.endm

// Uses ip2 as temporary.
.macro SETUP_REFERENCE_PARAMETERS_IN_STACK regs, refs, ins, stack_ptr, arg_offset
1:
    ldr wip2, [\stack_ptr, \arg_offset]
    sub \ins, \ins, #1
    str wip2, [\regs, \arg_offset]
    str wip2, [\refs, \arg_offset]
    add \arg_offset, \arg_offset, #4
    cbnz \ins, 1b
.endm

%def entry():
/*
 * ArtMethod entry point.
 *
 * On entry:
 *  x0   ArtMethod* callee
 *  rest  method parameters
 */

OAT_ENTRY ExecuteNterpImpl, EndExecuteNterpImpl
    .cfi_startproc
    sub x16, sp, #STACK_OVERFLOW_RESERVED_BYTES
    ldr wzr, [x16]
    /* Spill callee save regs */
    SPILL_ALL_CALLEE_SAVES

    ldr xPC, [x0, #ART_METHOD_DATA_OFFSET_64]
    // Setup the stack for executing the method.
    SETUP_STACK_FRAME xPC, xREFS, xFP, CFI_REFS, load_ins=1

    // Setup the parameters
    cbz w15, .Lxmm_setup_finished

    sub ip2, ip, x15
    ldr w26, [x0, #ART_METHOD_ACCESS_FLAGS_OFFSET]
    lsl x21, ip2, #2 // x21 is now the offset for inputs into the registers array.

    tbz w26, #ART_METHOD_NTERP_ENTRY_POINT_FAST_PATH_FLAG_BIT, .Lsetup_slow_path
    // Setup pointer to inputs in FP and pointer to inputs in REFS
    add x10, xFP, x21
    add x11, xREFS, x21
    mov x12, #0
    SETUP_REFERENCE_PARAMETER_IN_GPR w1, x10, x11, w15, x12, .Lxmm_setup_finished
    SETUP_REFERENCE_PARAMETER_IN_GPR w2, x10, x11, w15, x12, .Lxmm_setup_finished
    SETUP_REFERENCE_PARAMETER_IN_GPR w3, x10, x11, w15, x12, .Lxmm_setup_finished
    SETUP_REFERENCE_PARAMETER_IN_GPR w4, x10, x11, w15, x12, .Lxmm_setup_finished
    SETUP_REFERENCE_PARAMETER_IN_GPR w5, x10, x11, w15, x12, .Lxmm_setup_finished
    SETUP_REFERENCE_PARAMETER_IN_GPR w6, x10, x11, w15, x12, .Lxmm_setup_finished
    SETUP_REFERENCE_PARAMETER_IN_GPR w7, x10, x11, w15, x12, .Lxmm_setup_finished
    add x28, x28, #OFFSET_TO_FIRST_ARGUMENT_IN_STACK
    SETUP_REFERENCE_PARAMETERS_IN_STACK x10, x11, w15, x28, x12
    b .Lxmm_setup_finished

.Lsetup_slow_path:
    // If the method is not static and there is one argument ('this'), we don't need to fetch the
    // shorty.
    tbnz w26, #ART_METHOD_IS_STATIC_FLAG_BIT, .Lsetup_with_shorty
    str w1, [xFP, x21]
    str w1, [xREFS, x21]
    cmp w15, #1
    b.eq .Lxmm_setup_finished

.Lsetup_with_shorty:
    // TODO: Get shorty in a better way and remove below
    SPILL_ALL_ARGUMENTS
    bl NterpGetShorty
    // Save shorty in callee-save xIBASE.
    mov xIBASE, x0
    RESTORE_ALL_ARGUMENTS

    // Setup pointer to inputs in FP and pointer to inputs in REFS
    add x10, xFP, x21
    add x11, xREFS, x21
    mov x12, #0

    add x9, xIBASE, #1  // shorty + 1  ; ie skip return arg character
    tbnz w26, #ART_METHOD_IS_STATIC_FLAG_BIT, .Lhandle_static_method
    add x10, x10, #4
    add x11, x11, #4
    add x28, x28, #4
    b .Lcontinue_setup_gprs
.Lhandle_static_method:
    LOOP_OVER_SHORTY_STORING_GPRS x1, w1, x9, x12, x10, x11, .Lgpr_setup_finished
.Lcontinue_setup_gprs:
    LOOP_OVER_SHORTY_STORING_GPRS x2, w2, x9, x12, x10, x11, .Lgpr_setup_finished
    LOOP_OVER_SHORTY_STORING_GPRS x3, w3, x9, x12, x10, x11, .Lgpr_setup_finished
    LOOP_OVER_SHORTY_STORING_GPRS x4, w4, x9, x12, x10, x11, .Lgpr_setup_finished
    LOOP_OVER_SHORTY_STORING_GPRS x5, w5, x9, x12, x10, x11, .Lgpr_setup_finished
    LOOP_OVER_SHORTY_STORING_GPRS x6, w6, x9, x12, x10, x11, .Lgpr_setup_finished
    LOOP_OVER_SHORTY_STORING_GPRS x7, w7, x9, x12, x10, x11, .Lgpr_setup_finished
    LOOP_OVER_INTs x9, x12, x10, x11, x28, .Lgpr_setup_finished
.Lgpr_setup_finished:
    add x9, xIBASE, #1  // shorty + 1  ; ie skip return arg character
    mov x12, #0  // reset counter
    LOOP_OVER_SHORTY_STORING_FPS d0, s0, x9, x12, x10, .Lxmm_setup_finished
    LOOP_OVER_SHORTY_STORING_FPS d1, s1, x9, x12, x10, .Lxmm_setup_finished
    LOOP_OVER_SHORTY_STORING_FPS d2, s2, x9, x12, x10, .Lxmm_setup_finished
    LOOP_OVER_SHORTY_STORING_FPS d3, s3, x9, x12, x10, .Lxmm_setup_finished
    LOOP_OVER_SHORTY_STORING_FPS d4, s4, x9, x12, x10, .Lxmm_setup_finished
    LOOP_OVER_SHORTY_STORING_FPS d5, s5, x9, x12, x10, .Lxmm_setup_finished
    LOOP_OVER_SHORTY_STORING_FPS d6, s6, x9, x12, x10, .Lxmm_setup_finished
    LOOP_OVER_SHORTY_STORING_FPS d7, s7, x9, x12, x10, .Lxmm_setup_finished
    LOOP_OVER_FPs x9, x12, x10, x28, .Lxmm_setup_finished
.Lxmm_setup_finished:
    CFI_DEFINE_DEX_PC_WITH_OFFSET(CFI_TMP, CFI_DEX, 0)

    // Set rIBASE
    adr xIBASE, artNterpAsmInstructionStart
    /* start executing the instruction at xPC */
    START_EXECUTING_INSTRUCTIONS
    /* NOTE: no fallthrough */
    // cfi info continues, and covers the whole nterp implementation.
    SIZE ExecuteNterpImpl

%def opcode_pre():

<<<<<<< HEAD
%def helpers():
=======
%def fetch_from_thread_cache(dest_reg, miss_label):
   // Fetch some information from the thread cache.
   // Uses ip and ip2 as temporaries.
   add      ip, xSELF, #THREAD_INTERPRETER_CACHE_OFFSET       // cache address
   ubfx     ip2, xPC, #2, #THREAD_INTERPRETER_CACHE_SIZE_LOG2  // entry index
   add      ip, ip, ip2, lsl #4            // entry address within the cache
   ldp      ip, ${dest_reg}, [ip]          // entry key (pc) and value (offset)
   cmp      ip, xPC
   b.ne     ${miss_label}
>>>>>>> a6bfb655

%def footer():
/*
 * ===========================================================================
 *  Common subroutines and data
 * ===========================================================================
 */

    .text
    .align  2

// Enclose all code below in a symbol (which gets printed in backtraces).
NAME_START nterp_helper

// Note: mterp also uses the common_* names below for helpers, but that's OK
// as the assembler compiled each interpreter separately.
common_errDivideByZero:
    EXPORT_PC
    bl art_quick_throw_div_zero

// Expect index in w1, length in w3.
common_errArrayIndex:
    EXPORT_PC
    mov x0, x1
    mov x1, x3
    bl art_quick_throw_array_bounds

common_errNullObject:
    EXPORT_PC
    bl art_quick_throw_null_pointer_exception

NterpCommonInvokeStatic:
    COMMON_INVOKE_NON_RANGE is_static=1, suffix="invokeStatic"

NterpCommonInvokeStaticRange:
    COMMON_INVOKE_RANGE is_static=1, suffix="invokeStatic"

NterpCommonInvokeInstance:
    COMMON_INVOKE_NON_RANGE suffix="invokeInstance"

NterpCommonInvokeInstanceRange:
    COMMON_INVOKE_RANGE suffix="invokeInstance"

NterpCommonInvokeInterface:
    COMMON_INVOKE_NON_RANGE is_interface=1, suffix="invokeInterface"

NterpCommonInvokeInterfaceRange:
    COMMON_INVOKE_RANGE is_interface=1, suffix="invokeInterface"

NterpCommonInvokePolymorphic:
    COMMON_INVOKE_NON_RANGE is_polymorphic=1, suffix="invokePolymorphic"

NterpCommonInvokePolymorphicRange:
    COMMON_INVOKE_RANGE is_polymorphic=1, suffix="invokePolymorphic"

NterpCommonInvokeCustom:
    COMMON_INVOKE_NON_RANGE is_static=1, is_custom=1, suffix="invokeCustom"

NterpCommonInvokeCustomRange:
    COMMON_INVOKE_RANGE is_static=1, is_custom=1, suffix="invokeCustom"

NterpHandleStringInit:
   COMMON_INVOKE_NON_RANGE is_string_init=1, suffix="stringInit"

NterpHandleStringInitRange:
   COMMON_INVOKE_RANGE is_string_init=1, suffix="stringInit"

<<<<<<< HEAD
NterpNewArray:
   /* new-array vA, vB, class@CCCC */
   EXPORT_PC
   // Fast-path which gets the class from thread-local cache.
   FETCH_FROM_THREAD_CACHE x0, 2f
   cbnz wMR, 3f
1:
   lsr     w1, wINST, #12              // w1<- B
   GET_VREG w1, w1                     // w1<- vB (array length)
   ldr lr, [xSELF, #THREAD_ALLOC_ARRAY_ENTRYPOINT_OFFSET]
   blr lr
   ubfx    w1, wINST, #8, #4           // w1<- A
   SET_VREG_OBJECT w0, w1
   FETCH_ADVANCE_INST 2
   GET_INST_OPCODE ip
   GOTO_OPCODE ip
2:
   mov x0, xSELF
   ldr x1, [sp, 0]
   mov x2, xPC
   bl nterp_get_class_or_allocate_object
   b 1b
3:
   bl art_quick_read_barrier_mark_reg00
   b 1b

=======
>>>>>>> a6bfb655
NterpHandleHotnessOverflow:
    add x1, xPC, xINST, lsl #1
    mov x2, xFP
    bl nterp_hot_method
    cbnz x0, 1f
    add     xPC, xPC, wINST, sxtw #1    // update xPC
    FETCH wINST, 0                      // load wINST
    GET_INST_OPCODE ip                  // extract opcode from wINST
    GOTO_OPCODE ip                      // jump to next instruction
1:
    // Drop the current frame.
    ldr ip, [xREFS, #-8]
    mov sp, ip
    .cfi_def_cfa sp, CALLEE_SAVES_SIZE

    // The transition frame of type SaveAllCalleeSaves saves x19 and x20,
    // but not managed ABI. So we need to restore callee-saves of the nterp frame,
    // and save managed ABI callee saves, which will be restored by the callee upon
    // return.
    RESTORE_ALL_CALLEE_SAVES
    INCREASE_FRAME ((CALLEE_SAVES_SIZE) - 16)

    // FP callee-saves
    stp d8, d9, [sp, #0]
    stp d10, d11, [sp, #16]
    stp d12, d13, [sp, #32]
    stp d14, d15, [sp, #48]

    // GP callee-saves.
    SAVE_TWO_REGS x21, x22, 64
    SAVE_TWO_REGS x23, x24, 80
    SAVE_TWO_REGS x25, x26, 96
    SAVE_TWO_REGS x27, x28, 112
    SAVE_TWO_REGS x29, lr, 128

    // Setup the new frame
    ldr x1, [x0, #OSR_DATA_FRAME_SIZE]
    // Given stack size contains all callee saved registers, remove them.
    sub x1, x1, #(CALLEE_SAVES_SIZE - 16)

    // We know x1 cannot be 0, as it at least contains the ArtMethod.

    // Remember CFA in a callee-save register.
    mov xINST, sp
    .cfi_def_cfa_register xINST

    sub sp, sp, x1

    add x2, x0, #OSR_DATA_MEMORY
2:
    sub x1, x1, #8
    ldr ip, [x2, x1]
    str ip, [sp, x1]
    cbnz x1, 2b

    // Fetch the native PC to jump to and save it in a callee-save register.
    ldr xFP, [x0, #OSR_DATA_NATIVE_PC]

    // Free the memory holding OSR Data.
    bl free

    // Jump to the compiled code.
    br xFP

// This is the logical end of ExecuteNterpImpl, where the frame info applies.
// EndExecuteNterpImpl includes the methods below as we want the runtime to
// see them as part of the Nterp PCs.
.cfi_endproc

nterp_to_nterp_static_non_range:
    .cfi_startproc
    SETUP_STACK_FOR_INVOKE
    SETUP_NON_RANGE_ARGUMENTS_AND_EXECUTE is_static=1, is_string_init=0
    .cfi_endproc

nterp_to_nterp_string_init_non_range:
    .cfi_startproc
    SETUP_STACK_FOR_INVOKE
    SETUP_NON_RANGE_ARGUMENTS_AND_EXECUTE is_static=0, is_string_init=1
    .cfi_endproc

nterp_to_nterp_instance_non_range:
    .cfi_startproc
    SETUP_STACK_FOR_INVOKE
    SETUP_NON_RANGE_ARGUMENTS_AND_EXECUTE is_static=0, is_string_init=0
    .cfi_endproc

nterp_to_nterp_static_range:
    .cfi_startproc
    SETUP_STACK_FOR_INVOKE
    SETUP_RANGE_ARGUMENTS_AND_EXECUTE is_static=1
    .cfi_endproc

nterp_to_nterp_instance_range:
    .cfi_startproc
    SETUP_STACK_FOR_INVOKE
    SETUP_RANGE_ARGUMENTS_AND_EXECUTE is_static=0
    .cfi_endproc

nterp_to_nterp_string_init_range:
    .cfi_startproc
    SETUP_STACK_FOR_INVOKE
    SETUP_RANGE_ARGUMENTS_AND_EXECUTE is_static=0, is_string_init=1
    .cfi_endproc

NAME_END nterp_helper

// This is the end of PCs contained by the OatQuickMethodHeader created for the interpreter
// entry point.
    .type EndExecuteNterpImpl, #function
    .hidden EndExecuteNterpImpl
    .global EndExecuteNterpImpl
EndExecuteNterpImpl:

// Entrypoints into runtime.
NTERP_TRAMPOLINE nterp_get_static_field, NterpGetStaticField
NTERP_TRAMPOLINE nterp_get_instance_field_offset, NterpGetInstanceFieldOffset
NTERP_TRAMPOLINE nterp_filled_new_array, NterpFilledNewArray
NTERP_TRAMPOLINE nterp_filled_new_array_range, NterpFilledNewArrayRange
NTERP_TRAMPOLINE nterp_get_class_or_allocate_object, NterpGetClassOrAllocateObject
NTERP_TRAMPOLINE nterp_get_method, NterpGetMethod
NTERP_TRAMPOLINE nterp_hot_method, NterpHotMethod
NTERP_TRAMPOLINE nterp_load_object, NterpLoadObject

// gen_mterp.py will inline the following definitions
// within [ExecuteNterpImpl, EndExecuteNterpImpl).
%def instruction_end():

    .type artNterpAsmInstructionEnd, #function
    .hidden artNterpAsmInstructionEnd
    .global artNterpAsmInstructionEnd
artNterpAsmInstructionEnd:
    // artNterpAsmInstructionEnd is used as landing pad for exception handling.
    FETCH_INST
    GET_INST_OPCODE ip
    GOTO_OPCODE ip

%def instruction_start():

    .type artNterpAsmInstructionStart, #function
    .hidden artNterpAsmInstructionStart
    .global artNterpAsmInstructionStart
artNterpAsmInstructionStart = .L_op_nop
    .text

%def default_helper_prefix():
%  return "nterp_"

%def opcode_start():
    NAME_START nterp_${opcode}
%def opcode_end():
    NAME_END nterp_${opcode}
<<<<<<< HEAD
%def helper_start(name):
=======
    // Advance to the end of this handler. Causes error if we are past that point.
    .org nterp_${opcode} + NTERP_HANDLER_SIZE  // ${opcode} handler is too big!
%def opcode_slow_path_start(name):
>>>>>>> a6bfb655
    NAME_START ${name}
%def helper_end(name):
    NAME_END ${name}<|MERGE_RESOLUTION|>--- conflicted
+++ resolved
@@ -61,6 +61,7 @@
  *   reg nick      purpose
  *   x19  xSELF     self (Thread) pointer
  *   x20  wMR       marking register
+ *   x21  xSUSPEND  suspend check register
  *   x29  xFP       interpreted frame pointer, used for accessing locals and args
  *   x22  xPC       interpreted program counter, used for fetching instructions
  *   x23  xINST     first 16-bit code unit of current instruction
@@ -74,7 +75,6 @@
 */
 
 /* single-purpose registers, given names for clarity */
-#define xSELF    x19
 #define CFI_DEX  22 // DWARF register number of the register holding dex-pc (xPC).
 #define CFI_TMP  0  // DWARF register number of the first argument register (r0).
 #define xPC      x22
@@ -290,25 +290,27 @@
 .endm
 
 .macro BRANCH
+    add     xPC, xPC, wINST, sxtw #1    // update xPC
     // Update method counter and do a suspend check if the branch is negative or zero.
     cmp wINST, #0
     b.le 2f
 1:
-    add     xPC, xPC, wINST, sxtw #1    // update xPC
     FETCH wINST, 0                      // load wINST
     GET_INST_OPCODE ip                  // extract opcode from wINST
     GOTO_OPCODE ip                      // jump to next instruction
 2:
     ldr x0, [sp]
     ldrh w2, [x0, #ART_METHOD_HOTNESS_COUNT_OFFSET]
-    add x2, x2, #1
-    and w2, w2, #NTERP_HOTNESS_MASK
+#if (NTERP_HOTNESS_VALUE != 0)
+#error Expected 0 for hotness value
+#endif
+    // If the counter is at zero, handle this in the runtime.
+    cbz w2, NterpHandleHotnessOverflow
+    add x2, x2, #-1
     strh w2, [x0, #ART_METHOD_HOTNESS_COUNT_OFFSET]
-    // If the counter overflows, handle this in the runtime.
-    cbz w2, NterpHandleHotnessOverflow
     // Otherwise, do a suspend check.
-    ldr x0, [xSELF, #THREAD_FLAGS_OFFSET]
-    ands x0, x0, #THREAD_SUSPEND_OR_CHECKPOINT_REQUEST
+    ldr w0, [xSELF, #THREAD_FLAGS_OFFSET]
+    tst w0, #THREAD_SUSPEND_OR_CHECKPOINT_REQUEST
     b.eq 1b
     EXPORT_PC
     bl    art_quick_test_suspend
@@ -368,6 +370,10 @@
 5:
 .endm
 
+.macro TEST_IF_MARKING label
+    cbnz wMR, \label
+.endm
+
 // Setup the stack to start executing the method. Expects:
 // - x0 to contain the ArtMethod
 //
@@ -422,13 +428,15 @@
 .macro START_EXECUTING_INSTRUCTIONS
     ldr x0, [sp]
     ldrh w2, [x0, #ART_METHOD_HOTNESS_COUNT_OFFSET]
-    add x2, x2, #1
-    and w2, w2, #NTERP_HOTNESS_MASK
+#if (NTERP_HOTNESS_VALUE != 0)
+#error Expected 0 for hotness value
+#endif
+    // If the counter is at zero, handle this in the runtime.
+    cbz w2, 2f
+    add x2, x2, #-1
     strh w2, [x0, #ART_METHOD_HOTNESS_COUNT_OFFSET]
-    // If the counter overflows, handle this in the runtime.
-    cbz w2, 2f
-    ldr x0, [xSELF, #THREAD_FLAGS_OFFSET]
-    tst x0, #THREAD_SUSPEND_OR_CHECKPOINT_REQUEST
+    ldr w0, [xSELF, #THREAD_FLAGS_OFFSET]
+    tst w0, #THREAD_SUSPEND_OR_CHECKPOINT_REQUEST
     b.ne 3f
 1:
     FETCH_INST
@@ -462,8 +470,9 @@
 
     // GP callee-saves.
     // No need to restore x19 (it's always the thread), and
-    // don't restore x20 (the marking register) as it may have been updated.
-    RESTORE_TWO_REGS x21, x22, 80
+    // don't restore x20 (the marking register) as it may have been updated,
+    // don't restore x21 (the suspend check register) as it may have been updated.
+    RESTORE_REG      x22, 88
     RESTORE_TWO_REGS x23, x24, 96
     RESTORE_TWO_REGS x25, x26, 112
     RESTORE_TWO_REGS x27, x28, 128
@@ -1411,17 +1420,6 @@
    .endif
 .endm
 
-// Fetch some information from the thread cache.
-// Uses ip and ip2 as temporaries.
-.macro FETCH_FROM_THREAD_CACHE dest_reg, slow_path
-   add      ip, xSELF, #THREAD_INTERPRETER_CACHE_OFFSET       // cache address
-   ubfx     ip2, xPC, #2, #THREAD_INTERPRETER_CACHE_SIZE_LOG2  // entry index
-   add      ip, ip, ip2, lsl #4            // entry address within the cache
-   ldp      ip, \dest_reg, [ip]           // entry key (pc) and value (offset)
-   cmp      ip, xPC
-   b.ne \slow_path
-.endm
-
 // Puts the next int/long/object parameter passed in physical register
 // in the expected dex register array entry, and in case of object in the
 // expected reference array entry.
@@ -1598,12 +1596,12 @@
 
     sub ip2, ip, x15
     ldr w26, [x0, #ART_METHOD_ACCESS_FLAGS_OFFSET]
-    lsl x21, ip2, #2 // x21 is now the offset for inputs into the registers array.
+    lsl x27, ip2, #2 // x27 is now the offset for inputs into the registers array.
 
     tbz w26, #ART_METHOD_NTERP_ENTRY_POINT_FAST_PATH_FLAG_BIT, .Lsetup_slow_path
     // Setup pointer to inputs in FP and pointer to inputs in REFS
-    add x10, xFP, x21
-    add x11, xREFS, x21
+    add x10, xFP, x27
+    add x11, xREFS, x27
     mov x12, #0
     SETUP_REFERENCE_PARAMETER_IN_GPR w1, x10, x11, w15, x12, .Lxmm_setup_finished
     SETUP_REFERENCE_PARAMETER_IN_GPR w2, x10, x11, w15, x12, .Lxmm_setup_finished
@@ -1620,8 +1618,8 @@
     // If the method is not static and there is one argument ('this'), we don't need to fetch the
     // shorty.
     tbnz w26, #ART_METHOD_IS_STATIC_FLAG_BIT, .Lsetup_with_shorty
-    str w1, [xFP, x21]
-    str w1, [xREFS, x21]
+    str w1, [xFP, x27]
+    str w1, [xREFS, x27]
     cmp w15, #1
     b.eq .Lxmm_setup_finished
 
@@ -1634,8 +1632,8 @@
     RESTORE_ALL_ARGUMENTS
 
     // Setup pointer to inputs in FP and pointer to inputs in REFS
-    add x10, xFP, x21
-    add x11, xREFS, x21
+    add x10, xFP, x27
+    add x11, xREFS, x27
     mov x12, #0
 
     add x9, xIBASE, #1  // shorty + 1  ; ie skip return arg character
@@ -1679,9 +1677,6 @@
 
 %def opcode_pre():
 
-<<<<<<< HEAD
-%def helpers():
-=======
 %def fetch_from_thread_cache(dest_reg, miss_label):
    // Fetch some information from the thread cache.
    // Uses ip and ip2 as temporaries.
@@ -1691,7 +1686,6 @@
    ldp      ip, ${dest_reg}, [ip]          // entry key (pc) and value (offset)
    cmp      ip, xPC
    b.ne     ${miss_label}
->>>>>>> a6bfb655
 
 %def footer():
 /*
@@ -1759,41 +1753,11 @@
 NterpHandleStringInitRange:
    COMMON_INVOKE_RANGE is_string_init=1, suffix="stringInit"
 
-<<<<<<< HEAD
-NterpNewArray:
-   /* new-array vA, vB, class@CCCC */
-   EXPORT_PC
-   // Fast-path which gets the class from thread-local cache.
-   FETCH_FROM_THREAD_CACHE x0, 2f
-   cbnz wMR, 3f
-1:
-   lsr     w1, wINST, #12              // w1<- B
-   GET_VREG w1, w1                     // w1<- vB (array length)
-   ldr lr, [xSELF, #THREAD_ALLOC_ARRAY_ENTRYPOINT_OFFSET]
-   blr lr
-   ubfx    w1, wINST, #8, #4           // w1<- A
-   SET_VREG_OBJECT w0, w1
-   FETCH_ADVANCE_INST 2
-   GET_INST_OPCODE ip
-   GOTO_OPCODE ip
-2:
-   mov x0, xSELF
-   ldr x1, [sp, 0]
-   mov x2, xPC
-   bl nterp_get_class_or_allocate_object
-   b 1b
-3:
-   bl art_quick_read_barrier_mark_reg00
-   b 1b
-
-=======
->>>>>>> a6bfb655
 NterpHandleHotnessOverflow:
-    add x1, xPC, xINST, lsl #1
+    mov x1, xPC
     mov x2, xFP
     bl nterp_hot_method
     cbnz x0, 1f
-    add     xPC, xPC, wINST, sxtw #1    // update xPC
     FETCH wINST, 0                      // load wINST
     GET_INST_OPCODE ip                  // extract opcode from wINST
     GOTO_OPCODE ip                      // jump to next instruction
@@ -1933,20 +1897,15 @@
 artNterpAsmInstructionStart = .L_op_nop
     .text
 
-%def default_helper_prefix():
-%  return "nterp_"
-
+%def opcode_name_prefix():
+%   return "nterp_"
 %def opcode_start():
     NAME_START nterp_${opcode}
 %def opcode_end():
     NAME_END nterp_${opcode}
-<<<<<<< HEAD
-%def helper_start(name):
-=======
     // Advance to the end of this handler. Causes error if we are past that point.
     .org nterp_${opcode} + NTERP_HANDLER_SIZE  // ${opcode} handler is too big!
 %def opcode_slow_path_start(name):
->>>>>>> a6bfb655
     NAME_START ${name}
-%def helper_end(name):
+%def opcode_slow_path_end(name):
     NAME_END ${name}