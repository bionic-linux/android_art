//
// Copyright (C) 2021 The Android Open Source Project
//
// Licensed under the Apache License, Version 2.0 (the "License");
// you may not use this file except in compliance with the License.
// You may obtain a copy of the License at
//
//      http://www.apache.org/licenses/LICENSE-2.0
//
// Unless required by applicable law or agreed to in writing, software
// distributed under the License is distributed on an "AS IS" BASIS,
// WITHOUT WARRANTIES OR CONDITIONS OF ANY KIND, either express or implied.
// See the License for the specific language governing permissions and
// limitations under the License.
//

package {
    // See: http://go/android-license-faq
    // A large-scale-change added 'default_applicable_licenses' to import
    // all of the 'license_kinds' from "art_license"
    // to get the below license kinds:
    //   SPDX-license-identifier-Apache-2.0
    default_applicable_licenses: ["art_license"],
}

cc_defaults {
    // This library contains low-level interfaces used to call dex2oat and related tools. This will
    // allow other libraries or programs besides the ART Service to make use of this functionality.

    name: "libarttools_defaults",
    defaults: ["art_defaults"],
    host_supported: true,
    srcs: [
        "tools/tools.cc",
    ],
    export_include_dirs: ["."],
    header_libs: ["art_libartbase_headers"],
    shared_libs: [
        "libbase",
    ],
    export_shared_lib_headers: ["libbase"],
}

cc_library {
    name: "libarttools",
    defaults: ["libarttools_defaults"],
    whole_static_libs: [
        // TODO(b/270049598): Investigate the cost of libc++fs compared to its utility.
        "libc++fs",
    ],
    apex_available: [
        "com.android.art",
        "com.android.art.debug",
    ],
}

art_cc_defaults {
    name: "art_libarttools_tests_defaults",
    defaults: ["libarttools_defaults"],
    srcs: [
<<<<<<< HEAD
=======
        "tools/art_exec_test.cc",
>>>>>>> 11777c13
        "tools/cmdline_builder_test.cc",
        "tools/system_properties_test.cc",
        "tools/tools_test.cc",
    ],
    shared_libs: [
        "libbase",
    ],
    static_libs: [
        "libgmock",
    ],
<<<<<<< HEAD
=======
    target: {
        android: {
            static_libs: ["libmodules-utils-build"],
        },
    },
>>>>>>> 11777c13
}

// Version of ART gtest `art_libarttools_tests` bundled with the ART APEX on target.
// TODO(b/192274705): Remove this module when the migration to standalone ART gtests is complete.
art_cc_test {
    name: "art_libarttools_tests",
    defaults: [
        "art_gtest_defaults",
        "art_libarttools_tests_defaults",
    ],
}

// Standalone version of ART gtest `art_libarttools_tests`, not bundled with the ART APEX on
// target.
art_cc_test {
    name: "art_standalone_libarttools_tests",
    defaults: [
        "art_standalone_gtest_defaults",
        "art_libarttools_tests_defaults",
    ],
}

cc_binary {
    name: "art_exec",
    defaults: [
        "art_defaults",
    ],
    srcs: [
        "tools/art_exec.cc",
    ],
    shared_libs: [
        "libartbase",
        "libartpalette",
        "libarttools", // Contains "libc++fs".
        "libbase",
    ],
    static_libs: [
        "libcap",
    ],
    apex_available: [
        "com.android.art",
        "com.android.art.debug",
    ],
}<|MERGE_RESOLUTION|>--- conflicted
+++ resolved
@@ -58,10 +58,7 @@
     name: "art_libarttools_tests_defaults",
     defaults: ["libarttools_defaults"],
     srcs: [
-<<<<<<< HEAD
-=======
         "tools/art_exec_test.cc",
->>>>>>> 11777c13
         "tools/cmdline_builder_test.cc",
         "tools/system_properties_test.cc",
         "tools/tools_test.cc",
@@ -72,14 +69,11 @@
     static_libs: [
         "libgmock",
     ],
-<<<<<<< HEAD
-=======
     target: {
         android: {
             static_libs: ["libmodules-utils-build"],
         },
     },
->>>>>>> 11777c13
 }
 
 // Version of ART gtest `art_libarttools_tests` bundled with the ART APEX on target.
