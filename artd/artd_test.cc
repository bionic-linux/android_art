--- conflicted
+++ resolved
@@ -2745,7 +2745,12 @@
                                   _))
       .WillOnce(Return(0));
 
-  ASSERT_STATUS_OK(artd_->preRebootInit());
+  std::shared_ptr<IArtdCancellationSignal> cancellation_signal;
+  ASSERT_STATUS_OK(artd_->createCancellationSignal(&cancellation_signal));
+
+  bool aidl_return;
+  ASSERT_STATUS_OK(artd_->preRebootInit(cancellation_signal, &aidl_return));
+  EXPECT_TRUE(aidl_return);
 
   auto env_var_count = []() {
     int count = 0;
@@ -2768,7 +2773,8 @@
 
   // Calling again will not involve `mount`, `derive_classpath`, or `odrefresh` but only restore env
   // vars.
-  EXPECT_TRUE(artd_->preRebootInit().isOk());
+  ASSERT_STATUS_OK(artd_->preRebootInit(/*in_cancellationSignal=*/nullptr, &aidl_return));
+  EXPECT_TRUE(aidl_return);
   EXPECT_EQ(getenv("ANDROID_ART_ROOT"), art_root_);
   EXPECT_EQ(getenv("ANDROID_DATA"), android_data_);
   EXPECT_STREQ(getenv("BOOTCLASSPATH"), "/foo:/bar");
@@ -2786,7 +2792,11 @@
   EXPECT_CALL(*mock_exec_utils_, DoExecAndReturnCode(Contains(art_root_ + "/bin/odrefresh"), _, _))
       .WillOnce(Return(1));
 
-  ndk::ScopedAStatus status = artd_->preRebootInit();
+  std::shared_ptr<IArtdCancellationSignal> cancellation_signal;
+  ASSERT_STATUS_OK(artd_->createCancellationSignal(&cancellation_signal));
+
+  bool aidl_return;
+  ndk::ScopedAStatus status = artd_->preRebootInit(cancellation_signal, &aidl_return);
   EXPECT_FALSE(status.isOk());
   EXPECT_EQ(status.getExceptionCode(), EX_SERVICE_SPECIFIC);
   EXPECT_STREQ(status.getMessage(), "odrefresh returned an unexpected code: 1");
@@ -2796,13 +2806,10 @@
   // Simulate that a previous attempt failed halfway.
   ASSERT_TRUE(WriteStringToFile("", pre_reboot_tmp_dir_ + "/classpath.txt"));
 
-  ndk::ScopedAStatus status = artd_->preRebootInit();
+  bool aidl_return;
+  ndk::ScopedAStatus status = artd_->preRebootInit(/*in_cancellationSignal=*/nullptr, &aidl_return);
   EXPECT_FALSE(status.isOk());
   EXPECT_EQ(status.getExceptionCode(), EX_ILLEGAL_STATE);
-<<<<<<< HEAD
-  EXPECT_STREQ(status.getMessage(),
-               "preRebootInit must not be concurrently called or retried after failure");
-=======
   EXPECT_STREQ(
       status.getMessage(),
       "preRebootInit must not be concurrently called or retried after cancellation or failure");
@@ -2859,7 +2866,6 @@
 
   // Step 6.
   EXPECT_FALSE(aidl_return);
->>>>>>> 54af5537
 }
 
 TEST_F(ArtdPreRebootTest, dexopt) {
