/*
 * Copyright (C) 2016 The Android Open Source Project
 *
 * Licensed under the Apache License, Version 2.0 (the "License");
 * you may not use this file except in compliance with the License.
 * You may obtain a copy of the License at
 *
 *      http://www.apache.org/licenses/LICENSE-2.0
 *
 * Unless required by applicable law or agreed to in writing, software
 * distributed under the License is distributed on an "AS IS" BASIS,
 * WITHOUT WARRANTIES OR CONDITIONS OF ANY KIND, either express or implied.
 * See the License for the specific language governing permissions and
 * limitations under the License.
 */

#include <algorithm>
#include <regex>
#include <sstream>
#include <string>
#include <vector>

#include <sys/wait.h>
#include <unistd.h>

#include <android-base/logging.h>
#include <android-base/macros.h>
#include <android-base/stringprintf.h>

#include "common_runtime_test.h"

#include "arch/instruction_set_features.h"
#include "base/macros.h"
#include "base/mutex-inl.h"
#include "base/string_view_cpp20.h"
#include "base/utils.h"
#include "base/zip_archive.h"
#include "dex/art_dex_file_loader.h"
#include "dex/base64_test_util.h"
#include "dex/bytecode_utils.h"
#include "dex/class_accessor-inl.h"
#include "dex/code_item_accessors-inl.h"
#include "dex/dex_file-inl.h"
#include "dex/dex_file_loader.h"
#include "dex2oat_environment_test.h"
#include "elf_file.h"
#include "elf_file_impl.h"
#include "gc_root-inl.h"
#include "intern_table-inl.h"
#include "oat.h"
#include "oat_file.h"
#include "profile/profile_compilation_info.h"
#include "vdex_file.h"
#include "ziparchive/zip_writer.h"

namespace art {

using android::base::StringPrintf;

class Dex2oatTest : public Dex2oatEnvironmentTest {
 public:
  void TearDown() override {
    Dex2oatEnvironmentTest::TearDown();

    output_ = "";
    error_msg_ = "";
  }

 protected:
  int GenerateOdexForTestWithStatus(const std::vector<std::string>& dex_locations,
                                    const std::string& odex_location,
                                    CompilerFilter::Filter filter,
                                    std::string* error_msg,
                                    const std::vector<std::string>& extra_args = {},
                                    bool use_fd = false) {
    std::unique_ptr<File> oat_file;
    std::vector<std::string> args;
    // Add dex file args.
    for (const std::string& dex_location : dex_locations) {
      args.push_back("--dex-file=" + dex_location);
    }
    if (use_fd) {
      oat_file.reset(OS::CreateEmptyFile(odex_location.c_str()));
      CHECK(oat_file != nullptr) << odex_location;
      args.push_back("--oat-fd=" + std::to_string(oat_file->Fd()));
      args.push_back("--oat-location=" + odex_location);
    } else {
      args.push_back("--oat-file=" + odex_location);
    }
    args.push_back("--compiler-filter=" + CompilerFilter::NameOfFilter(filter));
    args.push_back("--runtime-arg");
    args.push_back("-Xnorelocate");

    // Unless otherwise stated, use a small amount of threads, so that potential aborts are
    // shorter. This can be overridden with extra_args.
    args.push_back("-j4");

    args.insert(args.end(), extra_args.begin(), extra_args.end());

    int status = Dex2Oat(args, &output_, error_msg);
    if (oat_file != nullptr) {
      CHECK_EQ(oat_file->FlushClose(), 0) << "Could not flush and close oat file";
    }
    return status;
  }

  ::testing::AssertionResult GenerateOdexForTest(
      const std::string& dex_location,
      const std::string& odex_location,
      CompilerFilter::Filter filter,
      const std::vector<std::string>& extra_args = {},
      bool expect_success = true,
      bool use_fd = false,
      bool use_zip_fd = false) WARN_UNUSED {
    return GenerateOdexForTest(dex_location,
                               odex_location,
                               filter,
                               extra_args,
                               expect_success,
                               use_fd,
                               use_zip_fd,
                               [](const OatFile&) {});
  }

  bool test_accepts_odex_file_on_failure = false;

  template <typename T>
  ::testing::AssertionResult GenerateOdexForTest(
      const std::string& dex_location,
      const std::string& odex_location,
      CompilerFilter::Filter filter,
      const std::vector<std::string>& extra_args,
      bool expect_success,
      bool use_fd,
      bool use_zip_fd,
      T check_oat) WARN_UNUSED {
    std::vector<std::string> dex_locations;
    if (use_zip_fd) {
      std::string loc_arg = "--zip-location=" + dex_location;
      CHECK(std::any_of(extra_args.begin(),
                        extra_args.end(),
                        [&](const std::string& s) { return s == loc_arg; }));
      CHECK(std::any_of(extra_args.begin(),
                        extra_args.end(),
                        [](const std::string& s) { return StartsWith(s, "--zip-fd="); }));
    } else {
      dex_locations.push_back(dex_location);
    }
    std::string error_msg;
    int status = GenerateOdexForTestWithStatus(dex_locations,
                                               odex_location,
                                               filter,
                                               &error_msg,
                                               extra_args,
                                               use_fd);
    bool success = (WIFEXITED(status) && WEXITSTATUS(status) == 0);
    if (expect_success) {
      if (!success) {
        return ::testing::AssertionFailure()
            << "Failed to compile odex: " << error_msg << std::endl << output_;
      }

      // Verify the odex file was generated as expected.
      std::unique_ptr<OatFile> odex_file(OatFile::Open(/*zip_fd=*/ -1,
                                                       odex_location.c_str(),
                                                       odex_location.c_str(),
                                                       /*executable=*/ false,
                                                       /*low_4gb=*/ false,
                                                       dex_location,
                                                       &error_msg));
      if (odex_file == nullptr) {
        return ::testing::AssertionFailure() << "Could not open odex file: " << error_msg;
      }

      CheckFilter(filter, odex_file->GetCompilerFilter());
      check_oat(*(odex_file.get()));
    } else {
      if (success) {
        return ::testing::AssertionFailure() << "Succeeded to compile odex: " << output_;
      }

      error_msg_ = error_msg;

      if (!test_accepts_odex_file_on_failure) {
        // Verify there's no loadable odex file.
        std::unique_ptr<OatFile> odex_file(OatFile::Open(/*zip_fd=*/ -1,
                                                         odex_location.c_str(),
                                                         odex_location.c_str(),
                                                         /*executable=*/ false,
                                                         /*low_4gb=*/ false,
                                                         dex_location,
                                                         &error_msg));
        if (odex_file != nullptr) {
          return ::testing::AssertionFailure() << "Could open odex file: " << error_msg;
        }
      }
    }
    return ::testing::AssertionSuccess();
  }

  // Check the input compiler filter against the generated oat file's filter. May be overridden
  // in subclasses when equality is not expected.
  virtual void CheckFilter(CompilerFilter::Filter expected, CompilerFilter::Filter actual) {
    EXPECT_EQ(expected, actual);
  }

  std::string output_ = "";
  std::string error_msg_ = "";
};

// This test class provides an easy way to validate an expected filter which is different
// then the one pass to generate the odex file (compared to adding yet another argument
// to what's already huge test methods).
class Dex2oatWithExpectedFilterTest : public Dex2oatTest {
 protected:
  void CheckFilter(
        CompilerFilter::Filter expected ATTRIBUTE_UNUSED,
        CompilerFilter::Filter actual) override {
    EXPECT_EQ(expected_filter_, actual);
  }

  CompilerFilter::Filter expected_filter_;
};

class Dex2oatSwapTest : public Dex2oatTest {
 protected:
  void RunTest(bool use_fd, bool expect_use, const std::vector<std::string>& extra_args = {}) {
    std::string dex_location = GetScratchDir() + "/Dex2OatSwapTest.jar";
    std::string odex_location = GetOdexDir() + "/Dex2OatSwapTest.odex";

    Copy(GetTestDexFileName(), dex_location);

    std::vector<std::string> copy(extra_args);

    std::unique_ptr<ScratchFile> sf;
    if (use_fd) {
      sf.reset(new ScratchFile());
      copy.push_back(android::base::StringPrintf("--swap-fd=%d", sf->GetFd()));
    } else {
      std::string swap_location = GetOdexDir() + "/Dex2OatSwapTest.odex.swap";
      copy.push_back("--swap-file=" + swap_location);
    }
    ASSERT_TRUE(GenerateOdexForTest(dex_location, odex_location, CompilerFilter::kSpeed, copy));

    CheckValidity();
    CheckResult(expect_use);
  }

  virtual std::string GetTestDexFileName() {
    return Dex2oatEnvironmentTest::GetTestDexFileName("VerifierDeps");
  }

  virtual void CheckResult(bool expect_use) {
    if (kIsTargetBuild) {
      CheckTargetResult(expect_use);
    } else {
      CheckHostResult(expect_use);
    }
  }

  virtual void CheckTargetResult(bool expect_use ATTRIBUTE_UNUSED) {
    // TODO: Ignore for now, as we won't capture any output (it goes to the logcat). We may do
    //       something for variants with file descriptor where we can control the lifetime of
    //       the swap file and thus take a look at it.
  }

  virtual void CheckHostResult(bool expect_use) {
    if (!kIsTargetBuild) {
      if (expect_use) {
        EXPECT_NE(output_.find("Large app, accepted running with swap."), std::string::npos)
            << output_;
      } else {
        EXPECT_EQ(output_.find("Large app, accepted running with swap."), std::string::npos)
            << output_;
      }
    }
  }

  // Check whether the dex2oat run was really successful.
  virtual void CheckValidity() {
    if (kIsTargetBuild) {
      CheckTargetValidity();
    } else {
      CheckHostValidity();
    }
  }

  virtual void CheckTargetValidity() {
    // TODO: Ignore for now, as we won't capture any output (it goes to the logcat). We may do
    //       something for variants with file descriptor where we can control the lifetime of
    //       the swap file and thus take a look at it.
  }

  // On the host, we can get the dex2oat output. Here, look for "dex2oat took."
  virtual void CheckHostValidity() {
    EXPECT_NE(output_.find("dex2oat took"), std::string::npos) << output_;
  }
};

TEST_F(Dex2oatSwapTest, DoNotUseSwapDefaultSingleSmall) {
  RunTest(/*use_fd=*/ false, /*expect_use=*/ false);
  RunTest(/*use_fd=*/ true, /*expect_use=*/ false);
}

TEST_F(Dex2oatSwapTest, DoNotUseSwapSingle) {
  RunTest(/*use_fd=*/ false, /*expect_use=*/ false, { "--swap-dex-size-threshold=0" });
  RunTest(/*use_fd=*/ true, /*expect_use=*/ false, { "--swap-dex-size-threshold=0" });
}

TEST_F(Dex2oatSwapTest, DoNotUseSwapSmall) {
  RunTest(/*use_fd=*/ false, /*expect_use=*/ false, { "--swap-dex-count-threshold=0" });
  RunTest(/*use_fd=*/ true, /*expect_use=*/ false, { "--swap-dex-count-threshold=0" });
}

TEST_F(Dex2oatSwapTest, DoUseSwapSingleSmall) {
  RunTest(/*use_fd=*/ false,
          /*expect_use=*/ true,
          { "--swap-dex-size-threshold=0", "--swap-dex-count-threshold=0" });
  RunTest(/*use_fd=*/ true,
          /*expect_use=*/ true,
          { "--swap-dex-size-threshold=0", "--swap-dex-count-threshold=0" });
}

class Dex2oatSwapUseTest : public Dex2oatSwapTest {
 protected:
  void CheckHostResult(bool expect_use) override {
    if (!kIsTargetBuild) {
      if (expect_use) {
        EXPECT_NE(output_.find("Large app, accepted running with swap."), std::string::npos)
            << output_;
      } else {
        EXPECT_EQ(output_.find("Large app, accepted running with swap."), std::string::npos)
            << output_;
      }
    }
  }

  std::string GetTestDexFileName() override {
    // Use Statics as it has a handful of functions.
    return CommonRuntimeTest::GetTestDexFileName("Statics");
  }

  void GrabResult1() {
    if (!kIsTargetBuild) {
      native_alloc_1_ = ParseNativeAlloc();
      swap_1_ = ParseSwap(/*expected=*/ false);
    } else {
      native_alloc_1_ = std::numeric_limits<size_t>::max();
      swap_1_ = 0;
    }
  }

  void GrabResult2() {
    if (!kIsTargetBuild) {
      native_alloc_2_ = ParseNativeAlloc();
      swap_2_ = ParseSwap(/*expected=*/ true);
    } else {
      native_alloc_2_ = 0;
      swap_2_ = std::numeric_limits<size_t>::max();
    }
  }

 private:
  size_t ParseNativeAlloc() {
    std::regex native_alloc_regex("dex2oat took.*native alloc=[^ ]+ \\(([0-9]+)B\\)");
    std::smatch native_alloc_match;
    bool found = std::regex_search(output_, native_alloc_match, native_alloc_regex);
    if (!found) {
      EXPECT_TRUE(found);
      return 0;
    }
    if (native_alloc_match.size() != 2U) {
      EXPECT_EQ(native_alloc_match.size(), 2U);
      return 0;
    }

    std::istringstream stream(native_alloc_match[1].str());
    size_t value;
    stream >> value;

    return value;
  }

  size_t ParseSwap(bool expected) {
    std::regex swap_regex("dex2oat took[^\\n]+swap=[^ ]+ \\(([0-9]+)B\\)");
    std::smatch swap_match;
    bool found = std::regex_search(output_, swap_match, swap_regex);
    if (found != expected) {
      EXPECT_EQ(expected, found);
      return 0;
    }

    if (!found) {
      return 0;
    }

    if (swap_match.size() != 2U) {
      EXPECT_EQ(swap_match.size(), 2U);
      return 0;
    }

    std::istringstream stream(swap_match[1].str());
    size_t value;
    stream >> value;

    return value;
  }

 protected:
  size_t native_alloc_1_;
  size_t native_alloc_2_;

  size_t swap_1_;
  size_t swap_2_;
};

TEST_F(Dex2oatSwapUseTest, CheckSwapUsage) {
  // Native memory usage isn't correctly tracked when running under ASan.
  TEST_DISABLED_FOR_MEMORY_TOOL();

  // The `native_alloc_2_ >= native_alloc_1_` assertion below may not
  // hold true on some x86 or x86_64 systems; disable this test while we
  // investigate (b/29259363).
  TEST_DISABLED_FOR_X86();
  TEST_DISABLED_FOR_X86_64();

  RunTest(/*use_fd=*/ false,
          /*expect_use=*/ false);
  GrabResult1();
  std::string output_1 = output_;

  output_ = "";

  RunTest(/*use_fd=*/ false,
          /*expect_use=*/ true,
          { "--swap-dex-size-threshold=0", "--swap-dex-count-threshold=0" });
  GrabResult2();
  std::string output_2 = output_;

  if (native_alloc_2_ >= native_alloc_1_ || swap_1_ >= swap_2_) {
    EXPECT_LT(native_alloc_2_, native_alloc_1_);
    EXPECT_LT(swap_1_, swap_2_);

    LOG(ERROR) << output_1;
    LOG(ERROR) << output_2;
  }
}

class Dex2oatVeryLargeTest : public Dex2oatTest {
 protected:
  void CheckFilter(CompilerFilter::Filter input ATTRIBUTE_UNUSED,
                   CompilerFilter::Filter result ATTRIBUTE_UNUSED) override {
    // Ignore, we'll do our own checks.
  }

  void RunTest(CompilerFilter::Filter filter,
               bool expect_large,
               bool expect_downgrade,
               const std::vector<std::string>& extra_args = {}) {
    RunTest(filter, filter, expect_large, expect_downgrade, extra_args);
  }

  void RunTest(CompilerFilter::Filter filter,
               CompilerFilter::Filter expected_filter,
               bool expect_large,
               bool expect_downgrade,
               const std::vector<std::string>& extra_args = {}) {
    std::string dex_location = GetScratchDir() + "/DexNoOat.jar";
    std::string odex_location = GetOdexDir() + "/DexOdexNoOat.odex";
    std::string app_image_file = GetScratchDir() + "/Test.art";

    Copy(GetDexSrc1(), dex_location);

    std::vector<std::string> new_args(extra_args);
    new_args.push_back("--app-image-file=" + app_image_file);
    ASSERT_TRUE(GenerateOdexForTest(dex_location, odex_location, filter, new_args));

    CheckValidity();
    CheckResult(dex_location,
                odex_location,
                app_image_file,
                filter,
                expected_filter,
                expect_large,
                expect_downgrade);
  }

  void CheckResult(const std::string& dex_location,
                   const std::string& odex_location,
                   const std::string& app_image_file,
                   CompilerFilter::Filter filter,
                   CompilerFilter::Filter expected_filter,
                   bool expect_large,
                   bool expect_downgrade) {
    if (expect_downgrade) {
      EXPECT_TRUE(expect_large);
    }
    // Host/target independent checks.
    std::string error_msg;
    std::unique_ptr<OatFile> odex_file(OatFile::Open(/*zip_fd=*/ -1,
                                                     odex_location.c_str(),
                                                     odex_location.c_str(),
                                                     /*executable=*/ false,
                                                     /*low_4gb=*/ false,
                                                     dex_location,
                                                     &error_msg));
    ASSERT_TRUE(odex_file.get() != nullptr) << error_msg;
    EXPECT_GT(app_image_file.length(), 0u);
    std::unique_ptr<File> file(OS::OpenFileForReading(app_image_file.c_str()));
    if (expect_large) {
      // Note: we cannot check the following
      // EXPECT_FALSE(CompilerFilter::IsAotCompilationEnabled(odex_file->GetCompilerFilter()));
      // The reason is that the filter override currently happens when the dex files are
      // loaded in dex2oat, which is after the oat file has been started. Thus, the header
      // store cannot be changed, and the original filter is set in stone.

      for (const OatDexFile* oat_dex_file : odex_file->GetOatDexFiles()) {
        std::unique_ptr<const DexFile> dex_file = oat_dex_file->OpenDexFile(&error_msg);
        ASSERT_TRUE(dex_file != nullptr);
        uint32_t class_def_count = dex_file->NumClassDefs();
        ASSERT_LT(class_def_count, std::numeric_limits<uint16_t>::max());
        for (uint16_t class_def_index = 0; class_def_index < class_def_count; ++class_def_index) {
          OatFile::OatClass oat_class = oat_dex_file->GetOatClass(class_def_index);
          EXPECT_EQ(oat_class.GetType(), OatClassType::kNoneCompiled);
        }
      }

      // If the input filter was "below," it should have been used.
      if (!CompilerFilter::IsAsGoodAs(CompilerFilter::kExtract, filter)) {
        EXPECT_EQ(odex_file->GetCompilerFilter(), expected_filter);
      }

      // If expect large, make sure the app image isn't generated or is empty.
      if (file != nullptr) {
        EXPECT_EQ(file->GetLength(), 0u);
      }
    } else {
      EXPECT_EQ(odex_file->GetCompilerFilter(), expected_filter);
      ASSERT_TRUE(file != nullptr) << app_image_file;
      EXPECT_GT(file->GetLength(), 0u);
    }

    // Host/target dependent checks.
    if (kIsTargetBuild) {
      CheckTargetResult(expect_downgrade);
    } else {
      CheckHostResult(expect_downgrade);
    }
  }

  void CheckTargetResult(bool expect_downgrade ATTRIBUTE_UNUSED) {
    // TODO: Ignore for now. May do something for fd things.
  }

  void CheckHostResult(bool expect_downgrade) {
    if (!kIsTargetBuild) {
      if (expect_downgrade) {
        EXPECT_NE(output_.find("Very large app, downgrading to"), std::string::npos) << output_;
      } else {
        EXPECT_EQ(output_.find("Very large app, downgrading to"), std::string::npos) << output_;
      }
    }
  }

  // Check whether the dex2oat run was really successful.
  void CheckValidity() {
    if (kIsTargetBuild) {
      CheckTargetValidity();
    } else {
      CheckHostValidity();
    }
  }

  void CheckTargetValidity() {
    // TODO: Ignore for now.
  }

  // On the host, we can get the dex2oat output. Here, look for "dex2oat took."
  void CheckHostValidity() {
    EXPECT_NE(output_.find("dex2oat took"), std::string::npos) << output_;
  }
};

TEST_F(Dex2oatVeryLargeTest, DontUseVeryLarge) {
  RunTest(CompilerFilter::kAssumeVerified, false, false);
  RunTest(CompilerFilter::kExtract, false, false);
  RunTest(CompilerFilter::kSpeed, false, false);

  RunTest(CompilerFilter::kAssumeVerified, false, false, { "--very-large-app-threshold=10000000" });
  RunTest(CompilerFilter::kExtract, false, false, { "--very-large-app-threshold=10000000" });
  RunTest(CompilerFilter::kSpeed, false, false, { "--very-large-app-threshold=10000000" });
}

TEST_F(Dex2oatVeryLargeTest, UseVeryLarge) {
  RunTest(CompilerFilter::kAssumeVerified, true, false, { "--very-large-app-threshold=100" });
  RunTest(CompilerFilter::kExtract, true, false, { "--very-large-app-threshold=100" });
  RunTest(CompilerFilter::kSpeed, true, true, { "--very-large-app-threshold=100" });
}

// Regressin test for b/35665292.
TEST_F(Dex2oatVeryLargeTest, SpeedProfileNoProfile) {
  // Test that dex2oat doesn't crash with speed-profile but no input profile.
  RunTest(CompilerFilter::kSpeedProfile, CompilerFilter::kVerify, false, false);
}

class Dex2oatLayoutTest : public Dex2oatTest {
 protected:
  void CheckFilter(CompilerFilter::Filter input ATTRIBUTE_UNUSED,
                   CompilerFilter::Filter result ATTRIBUTE_UNUSED) override {
    // Ignore, we'll do our own checks.
  }

  // Emits a profile with a single dex file with the given location and classes ranging
  // from 0 to num_classes.
  void GenerateProfile(const std::string& test_profile,
                       const DexFile* dex,
                       size_t num_classes) {
    int profile_test_fd = open(test_profile.c_str(),
                               O_CREAT | O_TRUNC | O_WRONLY | O_CLOEXEC,
                               0644);
    CHECK_GE(profile_test_fd, 0);

    ProfileCompilationInfo info;
    std::vector<dex::TypeIndex> classes;;
    for (size_t i = 0; i < num_classes; ++i) {
      classes.push_back(dex::TypeIndex(1 + i));
    }
    info.AddClassesForDex(dex, classes.begin(), classes.end());
    bool result = info.Save(profile_test_fd);
    close(profile_test_fd);
    ASSERT_TRUE(result);
  }

  void CompileProfileOdex(const std::string& dex_location,
                          const std::string& odex_location,
                          const std::string& app_image_file_name,
                          bool use_fd,
                          size_t num_profile_classes,
                          const std::vector<std::string>& extra_args = {},
                          bool expect_success = true) {
    const std::string profile_location = GetScratchDir() + "/primary.prof";
    const char* location = dex_location.c_str();
    std::string error_msg;
    std::vector<std::unique_ptr<const DexFile>> dex_files;
    const ArtDexFileLoader dex_file_loader;
    ASSERT_TRUE(dex_file_loader.Open(
        location, location, /*verify=*/ true, /*verify_checksum=*/ true, &error_msg, &dex_files));
    EXPECT_EQ(dex_files.size(), 1U);
    std::unique_ptr<const DexFile>& dex_file = dex_files[0];
    GenerateProfile(profile_location, dex_file.get(), num_profile_classes);
    std::vector<std::string> copy(extra_args);
    copy.push_back("--profile-file=" + profile_location);
    std::unique_ptr<File> app_image_file;
    if (!app_image_file_name.empty()) {
      if (use_fd) {
        app_image_file.reset(OS::CreateEmptyFile(app_image_file_name.c_str()));
        copy.push_back("--app-image-fd=" + std::to_string(app_image_file->Fd()));
      } else {
        copy.push_back("--app-image-file=" + app_image_file_name);
      }
    }
    ASSERT_TRUE(GenerateOdexForTest(dex_location,
                                    odex_location,
                                    CompilerFilter::kSpeedProfile,
                                    copy,
                                    expect_success,
                                    use_fd));
    if (app_image_file != nullptr) {
      ASSERT_EQ(app_image_file->FlushCloseOrErase(), 0) << "Could not flush and close art file";
    }
  }

  uint64_t GetImageObjectSectionSize(const std::string& image_file_name) {
    EXPECT_FALSE(image_file_name.empty());
    std::unique_ptr<File> file(OS::OpenFileForReading(image_file_name.c_str()));
    CHECK(file != nullptr);
    ImageHeader image_header;
    const bool success = file->ReadFully(&image_header, sizeof(image_header));
    CHECK(success);
    CHECK(image_header.IsValid());
    ReaderMutexLock mu(Thread::Current(), *Locks::mutator_lock_);
    return image_header.GetObjectsSection().Size();
  }

  void RunTest(bool app_image) {
    std::string dex_location = GetScratchDir() + "/DexNoOat.jar";
    std::string odex_location = GetOdexDir() + "/DexOdexNoOat.odex";
    std::string app_image_file = app_image ? (GetOdexDir() + "/DexOdexNoOat.art"): "";
    Copy(GetDexSrc2(), dex_location);

    uint64_t image_file_empty_profile = 0;
    if (app_image) {
      CompileProfileOdex(dex_location,
                         odex_location,
                         app_image_file,
                         /*use_fd=*/ false,
                         /*num_profile_classes=*/ 0);
      CheckValidity();
      // Don't check the result since CheckResult relies on the class being in the profile.
      image_file_empty_profile = GetImageObjectSectionSize(app_image_file);
      EXPECT_GT(image_file_empty_profile, 0u);
      CheckCompilerFilter(dex_location, odex_location, CompilerFilter::Filter::kVerify);
    }

    // Small profile.
    CompileProfileOdex(dex_location,
                       odex_location,
                       app_image_file,
                       /*use_fd=*/ false,
                       /*num_profile_classes=*/ 1);
    CheckValidity();
    CheckResult(dex_location, odex_location, app_image_file);
    CheckCompilerFilter(dex_location, odex_location, CompilerFilter::Filter::kSpeedProfile);

    if (app_image) {
      // Test that the profile made a difference by adding more classes.
      const uint64_t image_file_small_profile = GetImageObjectSectionSize(app_image_file);
      ASSERT_LT(image_file_empty_profile, image_file_small_profile);
    }
  }

  void CheckCompilerFilter(
      const std::string& dex_location,
      const std::string& odex_location,
      CompilerFilter::Filter expected_filter) {
    std::string error_msg;
    std::unique_ptr<OatFile> odex_file(OatFile::Open(/*zip_fd=*/ -1,
                                                     odex_location.c_str(),
                                                     odex_location.c_str(),
                                                     /*executable=*/ false,
                                                     /*low_4gb=*/ false,
                                                     dex_location,
                                                     &error_msg));
    EXPECT_EQ(odex_file->GetCompilerFilter(), expected_filter);
  }

  void RunTestVDex() {
    std::string dex_location = GetScratchDir() + "/DexNoOat.jar";
    std::string odex_location = GetOdexDir() + "/DexOdexNoOat.odex";
    std::string vdex_location = GetOdexDir() + "/DexOdexNoOat.vdex";
    std::string app_image_file_name = GetOdexDir() + "/DexOdexNoOat.art";
    Copy(GetDexSrc2(), dex_location);

    std::unique_ptr<File> vdex_file1(OS::CreateEmptyFile(vdex_location.c_str()));
    CHECK(vdex_file1 != nullptr) << vdex_location;
    ScratchFile vdex_file2;
    {
      std::string input_vdex = "--input-vdex-fd=-1";
      std::string output_vdex = StringPrintf("--output-vdex-fd=%d", vdex_file1->Fd());
      CompileProfileOdex(dex_location,
                         odex_location,
                         app_image_file_name,
                         /*use_fd=*/ true,
                         /*num_profile_classes=*/ 1,
                         { input_vdex, output_vdex });
      EXPECT_GT(vdex_file1->GetLength(), 0u);
    }
    {
      // Test that vdex and dexlayout fail gracefully.
      std::string input_vdex = StringPrintf("--input-vdex-fd=%d", vdex_file1->Fd());
      std::string output_vdex = StringPrintf("--output-vdex-fd=%d", vdex_file2.GetFd());
      CompileProfileOdex(dex_location,
                         odex_location,
                         app_image_file_name,
                         /*use_fd=*/ true,
                         /*num_profile_classes=*/ 1,
                         { input_vdex, output_vdex },
                         /*expect_success=*/ true);
      EXPECT_GT(vdex_file2.GetFile()->GetLength(), 0u);
    }
    ASSERT_EQ(vdex_file1->FlushCloseOrErase(), 0) << "Could not flush and close vdex file";
    CheckValidity();
  }

  void CheckResult(const std::string& dex_location,
                   const std::string& odex_location,
                   const std::string& app_image_file_name) {
    // Host/target independent checks.
    std::string error_msg;
    std::unique_ptr<OatFile> odex_file(OatFile::Open(/*zip_fd=*/ -1,
                                                     odex_location.c_str(),
                                                     odex_location.c_str(),
                                                     /*executable=*/ false,
                                                     /*low_4gb=*/ false,
                                                     dex_location,
                                                     &error_msg));
    ASSERT_TRUE(odex_file.get() != nullptr) << error_msg;

    const char* location = dex_location.c_str();
    std::vector<std::unique_ptr<const DexFile>> dex_files;
    const ArtDexFileLoader dex_file_loader;
    ASSERT_TRUE(dex_file_loader.Open(
        location, location, /*verify=*/ true, /*verify_checksum=*/ true, &error_msg, &dex_files));
    EXPECT_EQ(dex_files.size(), 1U);
    std::unique_ptr<const DexFile>& old_dex_file = dex_files[0];

    for (const OatDexFile* oat_dex_file : odex_file->GetOatDexFiles()) {
      std::unique_ptr<const DexFile> new_dex_file = oat_dex_file->OpenDexFile(&error_msg);
      ASSERT_TRUE(new_dex_file != nullptr);
      uint32_t class_def_count = new_dex_file->NumClassDefs();
      ASSERT_LT(class_def_count, std::numeric_limits<uint16_t>::max());
      ASSERT_GE(class_def_count, 2U);

      // Make sure the indexes stay the same.
      std::string old_class0 = old_dex_file->PrettyType(old_dex_file->GetClassDef(0).class_idx_);
      std::string old_class1 = old_dex_file->PrettyType(old_dex_file->GetClassDef(1).class_idx_);
      std::string new_class0 = new_dex_file->PrettyType(new_dex_file->GetClassDef(0).class_idx_);
      std::string new_class1 = new_dex_file->PrettyType(new_dex_file->GetClassDef(1).class_idx_);
      EXPECT_EQ(old_class0, new_class0);
      EXPECT_EQ(old_class1, new_class1);
    }

    EXPECT_EQ(odex_file->GetCompilerFilter(), CompilerFilter::kSpeedProfile);

    if (!app_image_file_name.empty()) {
      // Go peek at the image header to make sure it was large enough to contain the class.
      std::unique_ptr<File> file(OS::OpenFileForReading(app_image_file_name.c_str()));
      ImageHeader image_header;
      bool success = file->ReadFully(&image_header, sizeof(image_header));
      ASSERT_TRUE(success);
      ASSERT_TRUE(image_header.IsValid());
      EXPECT_GT(image_header.GetObjectsSection().Size(), 0u);
    }
  }

  // Check whether the dex2oat run was really successful.
  void CheckValidity() {
    if (kIsTargetBuild) {
      CheckTargetValidity();
    } else {
      CheckHostValidity();
    }
  }

  void CheckTargetValidity() {
    // TODO: Ignore for now.
  }

  // On the host, we can get the dex2oat output. Here, look for "dex2oat took."
  void CheckHostValidity() {
    EXPECT_NE(output_.find("dex2oat took"), std::string::npos) << output_;
  }
};

TEST_F(Dex2oatLayoutTest, TestLayout) {
  RunTest(/*app_image=*/ false);
}

TEST_F(Dex2oatLayoutTest, TestLayoutAppImage) {
  RunTest(/*app_image=*/ true);
}

<<<<<<< HEAD
=======
TEST_F(Dex2oatLayoutTest, TestLayoutAppImageMissingBootImage) {
  std::string dex_location = GetScratchDir() + "/DexNoOat.jar";
  std::string odex_location = GetOdexDir() + "/DexOdexNoOat.odex";
  std::string app_image_file = GetOdexDir() + "/DexOdexNoOat.art";
  Copy(GetDexSrc2(), dex_location);

  CompileProfileOdex(dex_location,
                     odex_location,
                     app_image_file,
                     /*use_fd=*/ false,
                     /*num_profile_classes=*/ 1,
                     /*extra_args=*/ {"--boot-image=/nonx/boot.art"},
                     /*expect_success=*/ true);

  // Verify the odex file does not require an image.
  std::string error_msg;
  std::unique_ptr<OatFile> odex_file(OatFile::Open(/*zip_fd=*/ -1,
                                                   odex_location.c_str(),
                                                   odex_location.c_str(),
                                                   /*executable=*/ false,
                                                   /*low_4gb=*/ false,
                                                   dex_location,
                                                   &error_msg));
  ASSERT_TRUE(odex_file != nullptr) << "Could not open odex file: " << error_msg;

  CheckFilter(CompilerFilter::kSpeedProfile, odex_file->GetCompilerFilter());
  ASSERT_FALSE(odex_file->GetOatHeader().RequiresImage());
}

TEST_F(Dex2oatLayoutTest, TestLayoutMultipleProfiles) {
  std::string dex_location = GetScratchDir() + "/Dex.jar";
  std::string odex_location = GetOdexDir() + "/Dex.odex";
  std::string app_image_file = GetOdexDir() + "/Dex.art";
  Copy(GetDexSrc2(), dex_location);

  const std::string profile1_location = GetScratchDir() + "/primary.prof";
  GenerateProfile(profile1_location, dex_location, /*num_classes=*/1, /*class_offset=*/0);
  CompileProfileOdex(dex_location,
                     odex_location,
                     app_image_file,
                     /*use_fd=*/false,
                     {profile1_location});
  uint32_t image_file_size_profile1 = GetImageObjectSectionSize(app_image_file);

  const std::string profile2_location = GetScratchDir() + "/secondary.prof";
  GenerateProfile(profile2_location, dex_location, /*num_classes=*/1, /*class_offset=*/1);
  CompileProfileOdex(dex_location,
                     odex_location,
                     app_image_file,
                     /*use_fd=*/false,
                     {profile2_location});
  uint32_t image_file_size_profile2 = GetImageObjectSectionSize(app_image_file);

  CompileProfileOdex(dex_location,
                     odex_location,
                     app_image_file,
                     /*use_fd=*/false,
                     {profile1_location, profile2_location});
  uint32_t image_file_size_multiple_profiles = GetImageObjectSectionSize(app_image_file);

  CheckCompilerFilter(dex_location, odex_location, CompilerFilter::Filter::kSpeedProfile);

  // The image file generated with multiple profiles should be larger than any image file generated
  // with each profile.
  ASSERT_GT(image_file_size_multiple_profiles, image_file_size_profile1);
  ASSERT_GT(image_file_size_multiple_profiles, image_file_size_profile2);
}

TEST_F(Dex2oatLayoutTest, TestLayoutMultipleProfilesChecksumMismatch) {
  std::string dex_location = GetScratchDir() + "/Dex.jar";

  // Create two profiles whose dex locations are the same but checksums are different.
  Copy(GetDexSrc1(), dex_location);
  const std::string profile_old = GetScratchDir() + "/profile_old.prof";
  GenerateProfile(profile_old, dex_location, /*num_classes=*/1, /*class_offset=*/0);

  Copy(GetDexSrc2(), dex_location);
  const std::string profile_new = GetScratchDir() + "/profile_new.prof";
  GenerateProfile(profile_new, dex_location, /*num_classes=*/1, /*class_offset=*/0);

  // Create an empty profile for reference.
  const std::string profile_empty = GetScratchDir() + "/profile_empty.prof";
  GenerateProfile(profile_empty, dex_location, /*num_classes=*/0, /*class_offset=*/0);

  std::string odex_location = GetOdexDir() + "/Dex.odex";
  std::string app_image_file = GetOdexDir() + "/Dex.art";

  // This should produce a normal image because only `profile_new` is used and it has the right
  // checksum.
  CompileProfileOdex(dex_location,
                     odex_location,
                     app_image_file,
                     /*use_fd=*/false,
                     {profile_new, profile_old});
  uint32_t image_size_right_checksum = GetImageObjectSectionSize(app_image_file);

  // This should produce an empty image because only `profile_old` is used and it has the wrong
  // checksum. Note that dex2oat does not abort compilation when the profile verification fails
  // (b/62602192, b/65260586).
  CompileProfileOdex(dex_location,
                     odex_location,
                     app_image_file,
                     /*use_fd=*/false,
                     {profile_old, profile_new});
  uint32_t image_size_wrong_checksum = GetImageObjectSectionSize(app_image_file);

  // Create an empty image using an empty profile for reference.
  CompileProfileOdex(dex_location,
                     odex_location,
                     app_image_file,
                     /*use_fd=*/false,
                     {profile_empty});
  uint32_t image_size_empty = GetImageObjectSectionSize(app_image_file);

  EXPECT_GT(image_size_right_checksum, image_size_empty);
  EXPECT_EQ(image_size_wrong_checksum, image_size_empty);
}

>>>>>>> 7cffe899
TEST_F(Dex2oatLayoutTest, TestVdexLayout) {
  RunTestVDex();
}

class Dex2oatWatchdogTest : public Dex2oatTest {
 protected:
  void RunTest(bool expect_success, const std::vector<std::string>& extra_args = {}) {
    std::string dex_location = GetScratchDir() + "/Dex2OatSwapTest.jar";
    std::string odex_location = GetOdexDir() + "/Dex2OatSwapTest.odex";

    Copy(GetTestDexFileName(), dex_location);

    std::vector<std::string> copy(extra_args);

    std::string swap_location = GetOdexDir() + "/Dex2OatSwapTest.odex.swap";
    copy.push_back("--swap-file=" + swap_location);
    copy.push_back("-j512");  // Excessive idle threads just slow down dex2oat.
    ASSERT_TRUE(GenerateOdexForTest(dex_location,
                                    odex_location,
                                    CompilerFilter::kSpeed,
                                    copy,
                                    expect_success));
  }

  std::string GetTestDexFileName() {
    return GetDexSrc1();
  }
};

TEST_F(Dex2oatWatchdogTest, TestWatchdogOK) {
  // Check with default.
  RunTest(true);

  // Check with ten minutes.
  RunTest(true, { "--watchdog-timeout=600000" });
}

TEST_F(Dex2oatWatchdogTest, TestWatchdogTrigger) {
  // This test is frequently interrupted by signal_dumper on host (x86);
  // disable it while we investigate (b/121352534).
  TEST_DISABLED_FOR_X86();

  // The watchdog is independent of dex2oat and will not delete intermediates. It is possible
  // that the compilation succeeds and the file is completely written by the time the watchdog
  // kills dex2oat (but the dex2oat threads must have been scheduled pretty badly).
  test_accepts_odex_file_on_failure = true;

  // Check with ten milliseconds.
  RunTest(false, { "--watchdog-timeout=10" });
}

class Dex2oatReturnCodeTest : public Dex2oatTest {
 protected:
  int RunTest(const std::vector<std::string>& extra_args = {}) {
    std::string dex_location = GetScratchDir() + "/Dex2OatSwapTest.jar";
    std::string odex_location = GetOdexDir() + "/Dex2OatSwapTest.odex";

    Copy(GetTestDexFileName(), dex_location);

    std::string error_msg;
    return GenerateOdexForTestWithStatus({dex_location},
                                         odex_location,
                                         CompilerFilter::kSpeed,
                                         &error_msg,
                                         extra_args);
  }

  std::string GetTestDexFileName() {
    return GetDexSrc1();
  }
};

class Dex2oatClassLoaderContextTest : public Dex2oatTest {
 protected:
  void RunTest(const char* class_loader_context,
               const char* expected_classpath_key,
               bool expected_success,
               bool use_second_source = false,
               bool generate_image = false) {
    std::string dex_location = GetUsedDexLocation();
    std::string odex_location = GetUsedOatLocation();

    Copy(use_second_source ? GetDexSrc2() : GetDexSrc1(), dex_location);

    std::string error_msg;
    std::vector<std::string> extra_args;
    if (class_loader_context != nullptr) {
      extra_args.push_back(std::string("--class-loader-context=") + class_loader_context);
    }
    if (generate_image) {
      extra_args.push_back(std::string("--app-image-file=") + GetUsedImageLocation());
    }
    auto check_oat = [expected_classpath_key](const OatFile& oat_file) {
      ASSERT_TRUE(expected_classpath_key != nullptr);
      const char* classpath = oat_file.GetOatHeader().GetStoreValueByKey(OatHeader::kClassPathKey);
      ASSERT_TRUE(classpath != nullptr);
      ASSERT_STREQ(expected_classpath_key, classpath);
    };

    ASSERT_TRUE(GenerateOdexForTest(dex_location,
                                    odex_location,
                                    CompilerFilter::kVerify,
                                    extra_args,
                                    expected_success,
                                    /*use_fd=*/ false,
                                    /*use_zip_fd=*/ false,
                                    check_oat));
  }

  std::string GetUsedDexLocation() {
    return GetScratchDir() + "/Context.jar";
  }

  std::string GetUsedOatLocation() {
    return GetOdexDir() + "/Context.odex";
  }

  std::string GetUsedImageLocation() {
    return GetOdexDir() + "/Context.art";
  }

  const char* kEmptyClassPathKey = "PCL[]";
};

TEST_F(Dex2oatClassLoaderContextTest, InvalidContext) {
  RunTest("Invalid[]", /*expected_classpath_key*/ nullptr, /*expected_success*/ false);
}

TEST_F(Dex2oatClassLoaderContextTest, EmptyContext) {
  RunTest("PCL[]", kEmptyClassPathKey, /*expected_success*/ true);
}

TEST_F(Dex2oatClassLoaderContextTest, ContextWithTheSourceDexFiles) {
  std::string context = "PCL[" + GetUsedDexLocation() + "]";
  RunTest(context.c_str(), kEmptyClassPathKey, /*expected_success*/ true);
}

TEST_F(Dex2oatClassLoaderContextTest, ContextWithOtherDexFiles) {
  std::vector<std::unique_ptr<const DexFile>> dex_files = OpenTestDexFiles("Nested");

  std::string context = "PCL[" + dex_files[0]->GetLocation() + "]";
  std::string expected_classpath_key = "PCL[" +
      dex_files[0]->GetLocation() + "*" + std::to_string(dex_files[0]->GetLocationChecksum()) + "]";
  RunTest(context.c_str(), expected_classpath_key.c_str(), true);
}

TEST_F(Dex2oatClassLoaderContextTest, ContextWithResourceOnlyDexFiles) {
  std::string resource_only_classpath = GetScratchDir() + "/resource_only_classpath.jar";
  Copy(GetResourceOnlySrc1(), resource_only_classpath);

  std::string context = "PCL[" + resource_only_classpath + "]";
  // Expect an empty context because resource only dex files cannot be open.
  RunTest(context.c_str(), kEmptyClassPathKey , /*expected_success*/ true);
}

TEST_F(Dex2oatClassLoaderContextTest, ContextWithNotExistentDexFiles) {
  std::string context = "PCL[does_not_exists.dex]";
  // Expect an empty context because stripped dex files cannot be open.
  RunTest(context.c_str(), kEmptyClassPathKey, /*expected_success*/ true);
}

TEST_F(Dex2oatClassLoaderContextTest, ChainContext) {
  std::vector<std::unique_ptr<const DexFile>> dex_files1 = OpenTestDexFiles("Nested");
  std::vector<std::unique_ptr<const DexFile>> dex_files2 = OpenTestDexFiles("MultiDex");

  std::string context = "PCL[" + GetTestDexFileName("Nested") + "];" +
      "DLC[" + GetTestDexFileName("MultiDex") + "]";
  std::string expected_classpath_key = "PCL[" + CreateClassPathWithChecksums(dex_files1) + "];" +
      "DLC[" + CreateClassPathWithChecksums(dex_files2) + "]";

  RunTest(context.c_str(), expected_classpath_key.c_str(), true);
}

TEST_F(Dex2oatClassLoaderContextTest, ContextWithSharedLibrary) {
  std::vector<std::unique_ptr<const DexFile>> dex_files1 = OpenTestDexFiles("Nested");
  std::vector<std::unique_ptr<const DexFile>> dex_files2 = OpenTestDexFiles("MultiDex");

  std::string context = "PCL[" + GetTestDexFileName("Nested") + "]" +
      "{PCL[" + GetTestDexFileName("MultiDex") + "]}";
  std::string expected_classpath_key = "PCL[" + CreateClassPathWithChecksums(dex_files1) + "]" +
      "{PCL[" + CreateClassPathWithChecksums(dex_files2) + "]}";
  RunTest(context.c_str(), expected_classpath_key.c_str(), true);
}

TEST_F(Dex2oatClassLoaderContextTest, ContextWithSharedLibraryAndImage) {
  std::vector<std::unique_ptr<const DexFile>> dex_files1 = OpenTestDexFiles("Nested");
  std::vector<std::unique_ptr<const DexFile>> dex_files2 = OpenTestDexFiles("MultiDex");

  std::string context = "PCL[" + GetTestDexFileName("Nested") + "]" +
      "{PCL[" + GetTestDexFileName("MultiDex") + "]}";
  std::string expected_classpath_key = "PCL[" + CreateClassPathWithChecksums(dex_files1) + "]" +
      "{PCL[" + CreateClassPathWithChecksums(dex_files2) + "]}";
  RunTest(context.c_str(),
          expected_classpath_key.c_str(),
          /*expected_success=*/ true,
          /*use_second_source=*/ false,
          /*generate_image=*/ true);
}

TEST_F(Dex2oatClassLoaderContextTest, ContextWithSameSharedLibrariesAndImage) {
  std::vector<std::unique_ptr<const DexFile>> dex_files1 = OpenTestDexFiles("Nested");
  std::vector<std::unique_ptr<const DexFile>> dex_files2 = OpenTestDexFiles("MultiDex");

  std::string context = "PCL[" + GetTestDexFileName("Nested") + "]" +
      "{PCL[" + GetTestDexFileName("MultiDex") + "]" +
      "#PCL[" + GetTestDexFileName("MultiDex") + "]}";
  std::string expected_classpath_key = "PCL[" + CreateClassPathWithChecksums(dex_files1) + "]" +
      "{PCL[" + CreateClassPathWithChecksums(dex_files2) + "]" +
      "#PCL[" + CreateClassPathWithChecksums(dex_files2) + "]}";
  RunTest(context.c_str(),
          expected_classpath_key.c_str(),
          /*expected_success=*/ true,
          /*use_second_source=*/ false,
          /*generate_image=*/ true);
}

TEST_F(Dex2oatClassLoaderContextTest, ContextWithSharedLibrariesDependenciesAndImage) {
  std::vector<std::unique_ptr<const DexFile>> dex_files1 = OpenTestDexFiles("Nested");
  std::vector<std::unique_ptr<const DexFile>> dex_files2 = OpenTestDexFiles("MultiDex");

  std::string context = "PCL[" + GetTestDexFileName("Nested") + "]" +
      "{PCL[" + GetTestDexFileName("MultiDex") + "]" +
      "{PCL[" + GetTestDexFileName("Nested") + "]}}";
  std::string expected_classpath_key = "PCL[" + CreateClassPathWithChecksums(dex_files1) + "]" +
      "{PCL[" + CreateClassPathWithChecksums(dex_files2) + "]" +
      "{PCL[" + CreateClassPathWithChecksums(dex_files1) + "]}}";
  RunTest(context.c_str(),
          expected_classpath_key.c_str(),
          /*expected_success=*/ true,
          /*use_second_source=*/ false,
          /*generate_image=*/ true);
}

class Dex2oatDeterminism : public Dex2oatTest {};

TEST_F(Dex2oatDeterminism, UnloadCompile) {
  Runtime* const runtime = Runtime::Current();
  std::string out_dir = GetScratchDir();
  const std::string base_oat_name = out_dir + "/base.oat";
  const std::string base_vdex_name = out_dir + "/base.vdex";
  const std::string unload_oat_name = out_dir + "/unload.oat";
  const std::string unload_vdex_name = out_dir + "/unload.vdex";
  const std::string no_unload_oat_name = out_dir + "/nounload.oat";
  const std::string no_unload_vdex_name = out_dir + "/nounload.vdex";
  std::string error_msg;
  const std::vector<gc::space::ImageSpace*>& spaces = runtime->GetHeap()->GetBootImageSpaces();
  ASSERT_GT(spaces.size(), 0u);
  const std::string image_location = spaces[0]->GetImageLocation();
  // Without passing in an app image, it will unload in between compilations.
  const int res = GenerateOdexForTestWithStatus(
      GetLibCoreDexFileNames(),
      base_oat_name,
      CompilerFilter::Filter::kVerify,
      &error_msg,
      {"--force-determinism", "--avoid-storing-invocation"});
  ASSERT_EQ(res, 0);
  Copy(base_oat_name, unload_oat_name);
  Copy(base_vdex_name, unload_vdex_name);
  std::unique_ptr<File> unload_oat(OS::OpenFileForReading(unload_oat_name.c_str()));
  std::unique_ptr<File> unload_vdex(OS::OpenFileForReading(unload_vdex_name.c_str()));
  ASSERT_TRUE(unload_oat != nullptr);
  ASSERT_TRUE(unload_vdex != nullptr);
  EXPECT_GT(unload_oat->GetLength(), 0u);
  EXPECT_GT(unload_vdex->GetLength(), 0u);
  // Regenerate with an app image to disable the dex2oat unloading and verify that the output is
  // the same.
  const int res2 = GenerateOdexForTestWithStatus(
      GetLibCoreDexFileNames(),
      base_oat_name,
      CompilerFilter::Filter::kVerify,
      &error_msg,
      {"--force-determinism", "--avoid-storing-invocation", "--compile-individually"});
  ASSERT_EQ(res2, 0);
  Copy(base_oat_name, no_unload_oat_name);
  Copy(base_vdex_name, no_unload_vdex_name);
  std::unique_ptr<File> no_unload_oat(OS::OpenFileForReading(no_unload_oat_name.c_str()));
  std::unique_ptr<File> no_unload_vdex(OS::OpenFileForReading(no_unload_vdex_name.c_str()));
  ASSERT_TRUE(no_unload_oat != nullptr);
  ASSERT_TRUE(no_unload_vdex != nullptr);
  EXPECT_GT(no_unload_oat->GetLength(), 0u);
  EXPECT_GT(no_unload_vdex->GetLength(), 0u);
  // Verify that both of the files are the same (odex and vdex).
  EXPECT_EQ(unload_oat->GetLength(), no_unload_oat->GetLength());
  EXPECT_EQ(unload_vdex->GetLength(), no_unload_vdex->GetLength());
  EXPECT_EQ(unload_oat->Compare(no_unload_oat.get()), 0)
      << unload_oat_name << " " << no_unload_oat_name;
  EXPECT_EQ(unload_vdex->Compare(no_unload_vdex.get()), 0)
      << unload_vdex_name << " " << no_unload_vdex_name;
}

// Test that dexlayout section info is correctly written to the oat file for profile based
// compilation.
TEST_F(Dex2oatTest, LayoutSections) {
  using Hotness = ProfileCompilationInfo::MethodHotness;
  std::unique_ptr<const DexFile> dex(OpenTestDexFile("ManyMethods"));
  ScratchFile profile_file;
  // We can only layout method indices with code items, figure out which ones have this property
  // first.
  std::vector<uint16_t> methods;
  {
    const dex::TypeId* type_id = dex->FindTypeId("LManyMethods;");
    dex::TypeIndex type_idx = dex->GetIndexForTypeId(*type_id);
    ClassAccessor accessor(*dex, *dex->FindClassDef(type_idx));
    std::set<size_t> code_item_offsets;
    for (const ClassAccessor::Method& method : accessor.GetMethods()) {
      const uint16_t method_idx = method.GetIndex();
      const size_t code_item_offset = method.GetCodeItemOffset();
      if (code_item_offsets.insert(code_item_offset).second) {
        // Unique code item, add the method index.
        methods.push_back(method_idx);
      }
    }
  }
  ASSERT_GE(methods.size(), 8u);
  std::vector<uint16_t> hot_methods = {methods[1], methods[3], methods[5]};
  std::vector<uint16_t> startup_methods = {methods[1], methods[2], methods[7]};
  std::vector<uint16_t> post_methods = {methods[0], methods[2], methods[6]};
  // Here, we build the profile from the method lists.
  ProfileCompilationInfo info;
  info.AddMethodsForDex(
      static_cast<Hotness::Flag>(Hotness::kFlagHot | Hotness::kFlagStartup),
      dex.get(),
      hot_methods.begin(),
      hot_methods.end());
  info.AddMethodsForDex(
      Hotness::kFlagStartup,
      dex.get(),
      startup_methods.begin(),
      startup_methods.end());
  info.AddMethodsForDex(
      Hotness::kFlagPostStartup,
      dex.get(),
      post_methods.begin(),
      post_methods.end());
  for (uint16_t id : hot_methods) {
    EXPECT_TRUE(info.GetMethodHotness(MethodReference(dex.get(), id)).IsHot());
    EXPECT_TRUE(info.GetMethodHotness(MethodReference(dex.get(), id)).IsStartup());
  }
  for (uint16_t id : startup_methods) {
    EXPECT_TRUE(info.GetMethodHotness(MethodReference(dex.get(), id)).IsStartup());
  }
  for (uint16_t id : post_methods) {
    EXPECT_TRUE(info.GetMethodHotness(MethodReference(dex.get(), id)).IsPostStartup());
  }
  // Save the profile since we want to use it with dex2oat to produce an oat file.
  ASSERT_TRUE(info.Save(profile_file.GetFd()));
  // Generate a profile based odex.
  const std::string dir = GetScratchDir();
  const std::string oat_filename = dir + "/base.oat";
  const std::string vdex_filename = dir + "/base.vdex";
  std::string error_msg;
  const int res = GenerateOdexForTestWithStatus(
      {dex->GetLocation()},
      oat_filename,
      CompilerFilter::Filter::kVerify,
      &error_msg,
      {"--profile-file=" + profile_file.GetFilename(),
       "--compact-dex-level=fast"});
  EXPECT_EQ(res, 0);

  // Open our generated oat file.
  std::unique_ptr<OatFile> odex_file(OatFile::Open(/*zip_fd=*/ -1,
                                                   oat_filename.c_str(),
                                                   oat_filename.c_str(),
                                                   /*executable=*/ false,
                                                   /*low_4gb=*/ false,
                                                   dex->GetLocation(),
                                                   &error_msg));
  ASSERT_TRUE(odex_file != nullptr);
  std::vector<const OatDexFile*> oat_dex_files = odex_file->GetOatDexFiles();
  ASSERT_EQ(oat_dex_files.size(), 1u);
  // Check that the code sections match what we expect.
  for (const OatDexFile* oat_dex : oat_dex_files) {
    const DexLayoutSections* const sections = oat_dex->GetDexLayoutSections();
    // Testing of logging the sections.
    ASSERT_TRUE(sections != nullptr);
    LOG(INFO) << *sections;

    // Load the sections into temporary variables for convenience.
    const DexLayoutSection& code_section =
        sections->sections_[static_cast<size_t>(DexLayoutSections::SectionType::kSectionTypeCode)];
    const DexLayoutSection::Subsection& section_hot_code =
        code_section.parts_[static_cast<size_t>(LayoutType::kLayoutTypeHot)];
    const DexLayoutSection::Subsection& section_sometimes_used =
        code_section.parts_[static_cast<size_t>(LayoutType::kLayoutTypeSometimesUsed)];
    const DexLayoutSection::Subsection& section_startup_only =
        code_section.parts_[static_cast<size_t>(LayoutType::kLayoutTypeStartupOnly)];
    const DexLayoutSection::Subsection& section_unused =
        code_section.parts_[static_cast<size_t>(LayoutType::kLayoutTypeUnused)];

    // All the sections should be non-empty.
    EXPECT_GT(section_hot_code.Size(), 0u);
    EXPECT_GT(section_sometimes_used.Size(), 0u);
    EXPECT_GT(section_startup_only.Size(), 0u);
    EXPECT_GT(section_unused.Size(), 0u);

    // Open the dex file since we need to peek at the code items to verify the layout matches what
    // we expect.
    std::unique_ptr<const DexFile> dex_file(oat_dex->OpenDexFile(&error_msg));
    ASSERT_TRUE(dex_file != nullptr) << error_msg;
    const dex::TypeId* type_id = dex_file->FindTypeId("LManyMethods;");
    ASSERT_TRUE(type_id != nullptr);
    dex::TypeIndex type_idx = dex_file->GetIndexForTypeId(*type_id);
    const dex::ClassDef* class_def = dex_file->FindClassDef(type_idx);
    ASSERT_TRUE(class_def != nullptr);

    // Count how many code items are for each category, there should be at least one per category.
    size_t hot_count = 0;
    size_t post_startup_count = 0;
    size_t startup_count = 0;
    size_t unused_count = 0;
    // Visit all of the methdos of the main class and cross reference the method indices to their
    // corresponding code item offsets to verify the layout.
    ClassAccessor accessor(*dex_file, *class_def);
    for (const ClassAccessor::Method& method : accessor.GetMethods()) {
      const size_t method_idx = method.GetIndex();
      const size_t code_item_offset = method.GetCodeItemOffset();
      const bool is_hot = ContainsElement(hot_methods, method_idx);
      const bool is_startup = ContainsElement(startup_methods, method_idx);
      const bool is_post_startup = ContainsElement(post_methods, method_idx);
      if (is_hot) {
        // Hot is highest precedence, check that the hot methods are in the hot section.
        EXPECT_TRUE(section_hot_code.Contains(code_item_offset));
        ++hot_count;
      } else if (is_post_startup) {
        // Post startup is sometimes used section.
        EXPECT_TRUE(section_sometimes_used.Contains(code_item_offset));
        ++post_startup_count;
      } else if (is_startup) {
        // Startup at this point means not hot or post startup, these must be startup only then.
        EXPECT_TRUE(section_startup_only.Contains(code_item_offset));
        ++startup_count;
      } else {
        if (section_unused.Contains(code_item_offset)) {
          // If no flags are set, the method should be unused ...
          ++unused_count;
        } else {
          // or this method is part of the last code item and the end is 4 byte aligned.
          for (const ClassAccessor::Method& method2 : accessor.GetMethods()) {
            EXPECT_LE(method2.GetCodeItemOffset(), code_item_offset);
          }
          uint32_t code_item_size = dex_file->FindCodeItemOffset(*class_def, method_idx);
          EXPECT_EQ((code_item_offset + code_item_size) % 4, 0u);
        }
      }
    }
    EXPECT_GT(hot_count, 0u);
    EXPECT_GT(post_startup_count, 0u);
    EXPECT_GT(startup_count, 0u);
    EXPECT_GT(unused_count, 0u);
  }
}

// Test that generating compact dex works.
TEST_F(Dex2oatTest, GenerateCompactDex) {
  // Generate a compact dex based odex.
  const std::string dir = GetScratchDir();
  const std::string oat_filename = dir + "/base.oat";
  const std::string vdex_filename = dir + "/base.vdex";
  const std::string dex_location = GetTestDexFileName("MultiDex");
  std::string error_msg;
  const int res = GenerateOdexForTestWithStatus(
      { dex_location },
      oat_filename,
      CompilerFilter::Filter::kVerify,
      &error_msg,
      {"--compact-dex-level=fast"});
  EXPECT_EQ(res, 0);
  // Open our generated oat file.
  std::unique_ptr<OatFile> odex_file(OatFile::Open(/*zip_fd=*/ -1,
                                                   oat_filename.c_str(),
                                                   oat_filename.c_str(),
                                                   /*executable=*/ false,
                                                   /*low_4gb=*/ false,
                                                   dex_location,
                                                   &error_msg));
  ASSERT_TRUE(odex_file != nullptr);
  std::vector<const OatDexFile*> oat_dex_files = odex_file->GetOatDexFiles();
  ASSERT_GT(oat_dex_files.size(), 1u);
  // Check that each dex is a compact dex file.
  std::vector<std::unique_ptr<const CompactDexFile>> compact_dex_files;
  for (const OatDexFile* oat_dex : oat_dex_files) {
    std::unique_ptr<const DexFile> dex_file(oat_dex->OpenDexFile(&error_msg));
    ASSERT_TRUE(dex_file != nullptr) << error_msg;
    ASSERT_TRUE(dex_file->IsCompactDexFile());
    compact_dex_files.push_back(
        std::unique_ptr<const CompactDexFile>(dex_file.release()->AsCompactDexFile()));
  }
  for (const std::unique_ptr<const CompactDexFile>& dex_file : compact_dex_files) {
    // Test that every code item is in the owned section.
    const CompactDexFile::Header& header = dex_file->GetHeader();
    EXPECT_LE(header.OwnedDataBegin(), header.OwnedDataEnd());
    EXPECT_LE(header.OwnedDataBegin(), header.data_size_);
    EXPECT_LE(header.OwnedDataEnd(), header.data_size_);
    for (ClassAccessor accessor : dex_file->GetClasses()) {
      for (const ClassAccessor::Method& method : accessor.GetMethods()) {
        if (method.GetCodeItemOffset() != 0u) {
          ASSERT_GE(method.GetCodeItemOffset(), header.OwnedDataBegin());
          ASSERT_LT(method.GetCodeItemOffset(), header.OwnedDataEnd());
        }
      }
    }
    // Test that the owned sections don't overlap.
    for (const std::unique_ptr<const CompactDexFile>& other_dex : compact_dex_files) {
      if (dex_file != other_dex) {
        ASSERT_TRUE(
            (dex_file->GetHeader().OwnedDataBegin() >= other_dex->GetHeader().OwnedDataEnd()) ||
            (dex_file->GetHeader().OwnedDataEnd() <= other_dex->GetHeader().OwnedDataBegin()));
      }
    }
  }
}

class Dex2oatVerifierAbort : public Dex2oatTest {};

TEST_F(Dex2oatVerifierAbort, HardFail) {
  // Use VerifierDeps as it has hard-failing classes.
  std::unique_ptr<const DexFile> dex(OpenTestDexFile("VerifierDeps"));
  std::string out_dir = GetScratchDir();
  const std::string base_oat_name = out_dir + "/base.oat";
  std::string error_msg;
  const int res_fail = GenerateOdexForTestWithStatus(
        {dex->GetLocation()},
        base_oat_name,
        CompilerFilter::Filter::kVerify,
        &error_msg,
        {"--abort-on-hard-verifier-error"});
  EXPECT_NE(0, res_fail);

  const int res_no_fail = GenerateOdexForTestWithStatus(
        {dex->GetLocation()},
        base_oat_name,
        CompilerFilter::Filter::kVerify,
        &error_msg,
        {"--no-abort-on-hard-verifier-error"});
  EXPECT_EQ(0, res_no_fail);
}

TEST_F(Dex2oatVerifierAbort, SoftFail) {
  // Use VerifierDepsMulti as it has soft-failing classes.
  std::unique_ptr<const DexFile> dex(OpenTestDexFile("VerifierDepsMulti"));
  std::string out_dir = GetScratchDir();
  const std::string base_oat_name = out_dir + "/base.oat";
  std::string error_msg;
  const int res_fail = GenerateOdexForTestWithStatus(
        {dex->GetLocation()},
        base_oat_name,
        CompilerFilter::Filter::kVerify,
        &error_msg,
        {"--abort-on-soft-verifier-error"});
  EXPECT_NE(0, res_fail);

  const int res_no_fail = GenerateOdexForTestWithStatus(
        {dex->GetLocation()},
        base_oat_name,
        CompilerFilter::Filter::kVerify,
        &error_msg,
        {"--no-abort-on-soft-verifier-error"});
  EXPECT_EQ(0, res_no_fail);
}

class Dex2oatDedupeCode : public Dex2oatTest {};

TEST_F(Dex2oatDedupeCode, DedupeTest) {
  // Use MyClassNatives. It has lots of native methods that will produce deduplicate-able code.
  std::unique_ptr<const DexFile> dex(OpenTestDexFile("MyClassNatives"));
  std::string out_dir = GetScratchDir();
  const std::string base_oat_name = out_dir + "/base.oat";
  size_t no_dedupe_size = 0;
  ASSERT_TRUE(GenerateOdexForTest(dex->GetLocation(),
                                  base_oat_name,
                                  CompilerFilter::Filter::kSpeed,
                                  { "--deduplicate-code=false" },
                                  /*expect_success=*/ true,
                                  /*use_fd=*/ false,
                                  /*use_zip_fd=*/ false,
                                  [&no_dedupe_size](const OatFile& o) {
                                    no_dedupe_size = o.Size();
                                  }));

  size_t dedupe_size = 0;
  ASSERT_TRUE(GenerateOdexForTest(dex->GetLocation(),
                                  base_oat_name,
                                  CompilerFilter::Filter::kSpeed,
                                  { "--deduplicate-code=true" },
                                  /*expect_success=*/ true,
                                  /*use_fd=*/ false,
                                  /*use_zip_fd=*/ false,
                                  [&dedupe_size](const OatFile& o) {
                                    dedupe_size = o.Size();
                                  }));

  EXPECT_LT(dedupe_size, no_dedupe_size);
}

TEST_F(Dex2oatTest, UncompressedTest) {
  std::unique_ptr<const DexFile> dex(OpenTestDexFile("MainUncompressedAligned"));
  std::string out_dir = GetScratchDir();
  const std::string base_oat_name = out_dir + "/base.oat";
  ASSERT_TRUE(GenerateOdexForTest(dex->GetLocation(),
                                  base_oat_name,
                                  CompilerFilter::Filter::kVerify,
                                  { },
                                  /*expect_success=*/ true,
                                  /*use_fd=*/ false,
                                  /*use_zip_fd=*/ false,
                                  [](const OatFile& o) {
                                    CHECK(!o.ContainsDexCode());
                                  }));
}

TEST_F(Dex2oatTest, MissingBootImageTest) {
  std::string out_dir = GetScratchDir();
  const std::string base_oat_name = out_dir + "/base.oat";
  std::string error_msg;
  int status = GenerateOdexForTestWithStatus(
      { GetTestDexFileName("MainUncompressedAligned") },
      base_oat_name,
      CompilerFilter::Filter::kVerify,
      &error_msg,
      // Note: Extra options go last and the second `--boot-image` option overrides the first.
      { "--boot-image=/nonx/boot.art" });
  // Expect to fail with code 1 and not SIGSEGV or SIGABRT.
  ASSERT_TRUE(WIFEXITED(status));
  ASSERT_EQ(WEXITSTATUS(status), 1) << error_msg;
}

TEST_F(Dex2oatTest, EmptyUncompressedDexTest) {
  std::string out_dir = GetScratchDir();
  const std::string base_oat_name = out_dir + "/base.oat";
  std::string error_msg;
  int status = GenerateOdexForTestWithStatus(
      { GetTestDexFileName("MainEmptyUncompressed") },
      base_oat_name,
      CompilerFilter::Filter::kVerify,
      &error_msg,
      { },
      /*use_fd*/ false);
  // Expect to fail with code 1 and not SIGSEGV or SIGABRT.
  ASSERT_TRUE(WIFEXITED(status));
  ASSERT_EQ(WEXITSTATUS(status), 1) << error_msg;
}

TEST_F(Dex2oatTest, EmptyUncompressedAlignedDexTest) {
  std::string out_dir = GetScratchDir();
  const std::string base_oat_name = out_dir + "/base.oat";
  std::string error_msg;
  int status = GenerateOdexForTestWithStatus(
      { GetTestDexFileName("MainEmptyUncompressedAligned") },
      base_oat_name,
      CompilerFilter::Filter::kVerify,
      &error_msg,
      { },
      /*use_fd*/ false);
  // Expect to fail with code 1 and not SIGSEGV or SIGABRT.
  ASSERT_TRUE(WIFEXITED(status));
  ASSERT_EQ(WEXITSTATUS(status), 1) << error_msg;
}

// Dex file that has duplicate methods have different code items and debug info.
static const char kDuplicateMethodInputDex[] =
    "ZGV4CjAzOQDEy8VPdj4qHpgPYFWtLCtOykfFP4kB8tGYDAAAcAAAAHhWNBIAAAAAAAAAANALAABI"
    "AAAAcAAAAA4AAACQAQAABQAAAMgBAAANAAAABAIAABkAAABsAgAABAAAADQDAADgCAAAuAMAADgI"
    "AABCCAAASggAAE8IAABcCAAAaggAAHkIAACICAAAlggAAKQIAACyCAAAwAgAAM4IAADcCAAA6ggA"
    "APgIAAD7CAAA/wgAABcJAAAuCQAARQkAAFQJAAB4CQAAmAkAALsJAADSCQAA5gkAAPoJAAAVCgAA"
    "KQoAADsKAABCCgAASgoAAFIKAABbCgAAZAoAAGwKAAB0CgAAfAoAAIQKAACMCgAAlAoAAJwKAACk"
    "CgAArQoAALcKAADACgAAwwoAAMcKAADcCgAA6QoAAPEKAAD3CgAA/QoAAAMLAAAJCwAAEAsAABcL"
    "AAAdCwAAIwsAACkLAAAvCwAANQsAADsLAABBCwAARwsAAE0LAABSCwAAWwsAAF4LAABoCwAAbwsA"
    "ABEAAAASAAAAEwAAABQAAAAVAAAAFgAAABcAAAAYAAAAGQAAABoAAAAbAAAAHAAAAC4AAAAwAAAA"
    "DwAAAAkAAAAAAAAAEAAAAAoAAACoBwAALgAAAAwAAAAAAAAALwAAAAwAAACoBwAALwAAAAwAAACw"
    "BwAAAgAJADUAAAACAAkANgAAAAIACQA3AAAAAgAJADgAAAACAAkAOQAAAAIACQA6AAAAAgAJADsA"
    "AAACAAkAPAAAAAIACQA9AAAAAgAJAD4AAAACAAkAPwAAAAIACQBAAAAACwAHAEIAAAAAAAIAAQAA"
    "AAAAAwAeAAAAAQACAAEAAAABAAMAHgAAAAIAAgAAAAAAAgACAAEAAAADAAIAAQAAAAMAAgAfAAAA"
    "AwACACAAAAADAAIAIQAAAAMAAgAiAAAAAwACACMAAAADAAIAJAAAAAMAAgAlAAAAAwACACYAAAAD"
    "AAIAJwAAAAMAAgAoAAAAAwACACkAAAADAAIAKgAAAAMABAA0AAAABwADAEMAAAAIAAIAAQAAAAoA"
    "AgABAAAACgABADIAAAAKAAAARQAAAAAAAAAAAAAACAAAAAAAAAAdAAAAaAcAALYHAAAAAAAAAQAA"
    "AAAAAAAIAAAAAAAAAB0AAAB4BwAAxAcAAAAAAAACAAAAAAAAAAgAAAAAAAAAHQAAAIgHAADSBwAA"
    "AAAAAAMAAAAAAAAACAAAAAAAAAAdAAAAmAcAAPoHAAAAAAAAAAAAAAEAAAAAAAAArAYAADEAAAAa"
    "AAMAaQAAABoABABpAAEAGgAHAGkABAAaAAgAaQAFABoACQBpAAYAGgAKAGkABwAaAAsAaQAIABoA"
    "DABpAAkAGgANAGkACgAaAA4AaQALABoABQBpAAIAGgAGAGkAAwAOAAAAAQABAAEAAACSBgAABAAA"
    "AHAQFQAAAA4ABAABAAIAAACWBgAAFwAAAGIADAAiAQoAcBAWAAEAGgICAG4gFwAhAG4gFwAxAG4Q"
    "GAABAAwBbiAUABAADgAAAAEAAQABAAAAngYAAAQAAABwEBUAAAAOAAIAAQACAAAAogYAAAYAAABi"
    "AAwAbiAUABAADgABAAEAAQAAAKgGAAAEAAAAcBAVAAAADgABAAEAAQAAALsGAAAEAAAAcBAVAAAA"
    "DgABAAAAAQAAAL8GAAAGAAAAYgAAAHEQAwAAAA4AAQAAAAEAAADEBgAABgAAAGIAAQBxEAMAAAAO"
    "AAEAAAABAAAA8QYAAAYAAABiAAIAcRABAAAADgABAAAAAQAAAPYGAAAGAAAAYgADAHEQAwAAAA4A"
    "AQAAAAEAAADJBgAABgAAAGIABABxEAMAAAAOAAEAAAABAAAAzgYAAAYAAABiAAEAcRADAAAADgAB"
    "AAAAAQAAANMGAAAGAAAAYgAGAHEQAwAAAA4AAQAAAAEAAADYBgAABgAAAGIABwBxEAMAAAAOAAEA"
    "AAABAAAA3QYAAAYAAABiAAgAcRABAAAADgABAAAAAQAAAOIGAAAGAAAAYgAJAHEQAwAAAA4AAQAA"
    "AAEAAADnBgAABgAAAGIACgBxEAMAAAAOAAEAAAABAAAA7AYAAAYAAABiAAsAcRABAAAADgABAAEA"
    "AAAAAPsGAAAlAAAAcQAHAAAAcQAIAAAAcQALAAAAcQAMAAAAcQANAAAAcQAOAAAAcQAPAAAAcQAQ"
    "AAAAcQARAAAAcQASAAAAcQAJAAAAcQAKAAAADgAnAA4AKQFFDgEWDwAhAA4AIwFFDloAEgAOABMA"
    "DktLS0tLS0tLS0tLABEADgAuAA5aADIADloANgAOWgA6AA5aAD4ADloAQgAOWgBGAA5aAEoADloA"
    "TgAOWgBSAA5aAFYADloAWgAOWgBeATQOPDw8PDw8PDw8PDw8AAIEAUYYAwIFAjEECEEXLAIFAjEE"
    "CEEXKwIFAjEECEEXLQIGAUYcAxgAGAEYAgAAAAIAAAAMBwAAEgcAAAIAAAAMBwAAGwcAAAIAAAAM"
    "BwAAJAcAAAEAAAAtBwAAPAcAAAAAAAAAAAAAAAAAAEgHAAAAAAAAAAAAAAAAAABUBwAAAAAAAAAA"
    "AAAAAAAAYAcAAAAAAAAAAAAAAAAAAAEAAAAJAAAAAQAAAA0AAAACAACAgASsCAEIxAgAAAIAAoCA"
    "BIQJAQicCQwAAgAACQEJAQkBCQEJAQkBCQEJAQkBCQEJAQkEiIAEuAcBgIAEuAkAAA4ABoCABNAJ"
    "AQnoCQAJhAoACaAKAAm8CgAJ2AoACfQKAAmQCwAJrAsACcgLAAnkCwAJgAwACZwMAAm4DAg8Y2xp"
    "bml0PgAGPGluaXQ+AANBQUEAC0hlbGxvIFdvcmxkAAxIZWxsbyBXb3JsZDEADUhlbGxvIFdvcmxk"
    "MTAADUhlbGxvIFdvcmxkMTEADEhlbGxvIFdvcmxkMgAMSGVsbG8gV29ybGQzAAxIZWxsbyBXb3Js"
    "ZDQADEhlbGxvIFdvcmxkNQAMSGVsbG8gV29ybGQ2AAxIZWxsbyBXb3JsZDcADEhlbGxvIFdvcmxk"
    "OAAMSGVsbG8gV29ybGQ5AAFMAAJMTAAWTE1hbnlNZXRob2RzJFByaW50ZXIyOwAVTE1hbnlNZXRo"
    "b2RzJFByaW50ZXI7ABVMTWFueU1ldGhvZHMkU3RyaW5nczsADUxNYW55TWV0aG9kczsAIkxkYWx2"
    "aWsvYW5ub3RhdGlvbi9FbmNsb3NpbmdDbGFzczsAHkxkYWx2aWsvYW5ub3RhdGlvbi9Jbm5lckNs"
    "YXNzOwAhTGRhbHZpay9hbm5vdGF0aW9uL01lbWJlckNsYXNzZXM7ABVMamF2YS9pby9QcmludFN0"
    "cmVhbTsAEkxqYXZhL2xhbmcvT2JqZWN0OwASTGphdmEvbGFuZy9TdHJpbmc7ABlMamF2YS9sYW5n"
    "L1N0cmluZ0J1aWxkZXI7ABJMamF2YS9sYW5nL1N5c3RlbTsAEE1hbnlNZXRob2RzLmphdmEABVBy"
    "aW50AAZQcmludDAABlByaW50MQAHUHJpbnQxMAAHUHJpbnQxMQAGUHJpbnQyAAZQcmludDMABlBy"
    "aW50NAAGUHJpbnQ1AAZQcmludDYABlByaW50NwAGUHJpbnQ4AAZQcmludDkAB1ByaW50ZXIACFBy"
    "aW50ZXIyAAdTdHJpbmdzAAFWAAJWTAATW0xqYXZhL2xhbmcvU3RyaW5nOwALYWNjZXNzRmxhZ3MA"
    "BmFwcGVuZAAEYXJncwAEbWFpbgAEbXNnMAAEbXNnMQAFbXNnMTAABW1zZzExAARtc2cyAARtc2cz"
    "AARtc2c0AARtc2c1AARtc2c2AARtc2c3AARtc2c4AARtc2c5AARuYW1lAANvdXQAB3ByaW50bG4A"
    "AXMACHRvU3RyaW5nAAV2YWx1ZQBffn5EOHsibWluLWFwaSI6MTAwMDAsInNoYS0xIjoiZmViODZj"
    "MDA2ZWZhY2YxZDc5ODRiODVlMTc5MGZlZjdhNzY3YWViYyIsInZlcnNpb24iOiJ2MS4xLjUtZGV2"
    "In0AEAAAAAAAAAABAAAAAAAAAAEAAABIAAAAcAAAAAIAAAAOAAAAkAEAAAMAAAAFAAAAyAEAAAQA"
    "AAANAAAABAIAAAUAAAAZAAAAbAIAAAYAAAAEAAAANAMAAAEgAAAUAAAAuAMAAAMgAAAUAAAAkgYA"
    "AAQgAAAFAAAADAcAAAMQAAAEAAAAOQcAAAYgAAAEAAAAaAcAAAEQAAACAAAAqAcAAAAgAAAEAAAA"
    "tgcAAAIgAABIAAAAOAgAAAAQAAABAAAA0AsAAAAAAAA=";

static void WriteBase64ToFile(const char* base64, File* file) {
  // Decode base64.
  CHECK(base64 != nullptr);
  size_t length;
  std::unique_ptr<uint8_t[]> bytes(DecodeBase64(base64, &length));
  CHECK(bytes != nullptr);
  if (!file->WriteFully(bytes.get(), length)) {
    PLOG(FATAL) << "Failed to write base64 as file";
  }
}

TEST_F(Dex2oatTest, CompactDexGenerationFailure) {
  ScratchFile temp_dex;
  WriteBase64ToFile(kDuplicateMethodInputDex, temp_dex.GetFile());
  std::string out_dir = GetScratchDir();
  const std::string oat_filename = out_dir + "/base.oat";
  // The dex won't pass the method verifier, only use the verify filter.
  ASSERT_TRUE(GenerateOdexForTest(temp_dex.GetFilename(),
                                  oat_filename,
                                  CompilerFilter::Filter::kVerify,
                                  { },
                                  /*expect_success=*/ true,
                                  /*use_fd=*/ false,
                                  /*use_zip_fd=*/ false,
                                  [](const OatFile& o) {
                                    CHECK(o.ContainsDexCode());
                                  }));
  // Open our generated oat file.
  std::string error_msg;
  std::unique_ptr<OatFile> odex_file(OatFile::Open(/*zip_fd=*/ -1,
                                                   oat_filename.c_str(),
                                                   oat_filename.c_str(),
                                                   /*executable=*/ false,
                                                   /*low_4gb=*/ false,
                                                   temp_dex.GetFilename(),
                                                   &error_msg));
  ASSERT_TRUE(odex_file != nullptr);
  std::vector<const OatDexFile*> oat_dex_files = odex_file->GetOatDexFiles();
  ASSERT_EQ(oat_dex_files.size(), 1u);
  // The dexes should have failed to convert to compact dex.
  for (const OatDexFile* oat_dex : oat_dex_files) {
    std::unique_ptr<const DexFile> dex_file(oat_dex->OpenDexFile(&error_msg));
    ASSERT_TRUE(dex_file != nullptr) << error_msg;
    ASSERT_TRUE(!dex_file->IsCompactDexFile());
  }
}

TEST_F(Dex2oatTest, CompactDexGenerationFailureMultiDex) {
  // Create a multidex file with only one dex that gets rejected for cdex conversion.
  ScratchFile apk_file;
  {
    FILE* file = fdopen(DupCloexec(apk_file.GetFd()), "w+b");
    ZipWriter writer(file);
    // Add vdex to zip.
    writer.StartEntry("classes.dex", ZipWriter::kCompress);
    size_t length = 0u;
    std::unique_ptr<uint8_t[]> bytes(DecodeBase64(kDuplicateMethodInputDex, &length));
    ASSERT_GE(writer.WriteBytes(&bytes[0], length), 0);
    writer.FinishEntry();
    writer.StartEntry("classes2.dex", ZipWriter::kCompress);
    std::unique_ptr<const DexFile> dex(OpenTestDexFile("ManyMethods"));
    ASSERT_GE(writer.WriteBytes(dex->Begin(), dex->Size()), 0);
    writer.FinishEntry();
    writer.Finish();
    ASSERT_EQ(apk_file.GetFile()->Flush(), 0);
  }
  const std::string& dex_location = apk_file.GetFilename();
  const std::string odex_location = GetOdexDir() + "/output.odex";
  ASSERT_TRUE(GenerateOdexForTest(dex_location,
                                  odex_location,
                                  CompilerFilter::kVerify,
                                  { "--compact-dex-level=fast" },
                                  true));
}

TEST_F(Dex2oatTest, StderrLoggerOutput) {
  std::string dex_location = GetScratchDir() + "/Dex2OatStderrLoggerTest.jar";
  std::string odex_location = GetOdexDir() + "/Dex2OatStderrLoggerTest.odex";

  // Test file doesn't matter.
  Copy(GetDexSrc1(), dex_location);

  ASSERT_TRUE(GenerateOdexForTest(dex_location,
                                  odex_location,
                                  CompilerFilter::kVerify,
                                  { "--runtime-arg", "-Xuse-stderr-logger" },
                                  true));
  // Look for some random part of dex2oat logging. With the stderr logger this should be captured,
  // even on device.
  EXPECT_NE(std::string::npos, output_.find("dex2oat took"));
}

TEST_F(Dex2oatTest, VerifyCompilationReason) {
  std::string dex_location = GetScratchDir() + "/Dex2OatCompilationReason.jar";
  std::string odex_location = GetOdexDir() + "/Dex2OatCompilationReason.odex";

  // Test file doesn't matter.
  Copy(GetDexSrc1(), dex_location);

  ASSERT_TRUE(GenerateOdexForTest(dex_location,
                                  odex_location,
                                  CompilerFilter::kVerify,
                                  { "--compilation-reason=install" },
                                  true));
  std::string error_msg;
  std::unique_ptr<OatFile> odex_file(OatFile::Open(/*zip_fd=*/ -1,
                                                   odex_location.c_str(),
                                                   odex_location.c_str(),
                                                   /*executable=*/ false,
                                                   /*low_4gb=*/ false,
                                                   dex_location,
                                                   &error_msg));
  ASSERT_TRUE(odex_file != nullptr);
  ASSERT_STREQ("install", odex_file->GetCompilationReason());
}

TEST_F(Dex2oatTest, VerifyNoCompilationReason) {
  std::string dex_location = GetScratchDir() + "/Dex2OatNoCompilationReason.jar";
  std::string odex_location = GetOdexDir() + "/Dex2OatNoCompilationReason.odex";

  // Test file doesn't matter.
  Copy(GetDexSrc1(), dex_location);

  ASSERT_TRUE(GenerateOdexForTest(dex_location,
                                  odex_location,
                                  CompilerFilter::kVerify,
                                  {},
                                  true));
  std::string error_msg;
  std::unique_ptr<OatFile> odex_file(OatFile::Open(/*zip_fd=*/ -1,
                                                   odex_location.c_str(),
                                                   odex_location.c_str(),
                                                   /*executable=*/ false,
                                                   /*low_4gb=*/ false,
                                                   dex_location,
                                                   &error_msg));
  ASSERT_TRUE(odex_file != nullptr);
  ASSERT_EQ(nullptr, odex_file->GetCompilationReason());
}

TEST_F(Dex2oatTest, DontExtract) {
  std::unique_ptr<const DexFile> dex(OpenTestDexFile("ManyMethods"));
  std::string error_msg;
  const std::string out_dir = GetScratchDir();
  const std::string dex_location = dex->GetLocation();
  const std::string odex_location = out_dir + "/base.oat";
  const std::string vdex_location = out_dir + "/base.vdex";
  ASSERT_TRUE(GenerateOdexForTest(dex_location,
                                  odex_location,
                                  CompilerFilter::Filter::kVerify,
                                  { "--copy-dex-files=false" },
                                  /*expect_success=*/ true,
                                  /*use_fd=*/ false,
                                  /*use_zip_fd=*/ false,
                                  [](const OatFile&) {}));
  {
    // Check the vdex doesn't have dex.
    std::unique_ptr<VdexFile> vdex(VdexFile::Open(vdex_location.c_str(),
                                                  /*writable=*/ false,
                                                  /*low_4gb=*/ false,
                                                  /*unquicken=*/ false,
                                                  &error_msg));
    ASSERT_TRUE(vdex != nullptr);
    EXPECT_FALSE(vdex->HasDexSection()) << output_;
  }
  std::unique_ptr<OatFile> odex_file(OatFile::Open(/*zip_fd=*/ -1,
                                                   odex_location.c_str(),
                                                   odex_location.c_str(),
                                                   /*executable=*/ false,
                                                   /*low_4gb=*/ false,
                                                   dex_location,
                                                   &error_msg));
  ASSERT_TRUE(odex_file != nullptr) << dex_location;
  std::vector<const OatDexFile*> oat_dex_files = odex_file->GetOatDexFiles();
  ASSERT_EQ(oat_dex_files.size(), 1u);
  // Verify that the oat file can still open the dex files.
  for (const OatDexFile* oat_dex : oat_dex_files) {
    std::unique_ptr<const DexFile> dex_file(oat_dex->OpenDexFile(&error_msg));
    ASSERT_TRUE(dex_file != nullptr) << error_msg;
  }
  // Create a dm file and use it to verify.
  // Add produced artifacts to a zip file that doesn't contain the classes.dex.
  ScratchFile dm_file;
  {
    std::unique_ptr<File> vdex_file(OS::OpenFileForReading(vdex_location.c_str()));
    ASSERT_TRUE(vdex_file != nullptr);
    ASSERT_GT(vdex_file->GetLength(), 0u);
    FILE* file = fdopen(DupCloexec(dm_file.GetFd()), "w+b");
    ZipWriter writer(file);
    auto write_all_bytes = [&](File* file) {
      std::unique_ptr<uint8_t[]> bytes(new uint8_t[file->GetLength()]);
      ASSERT_TRUE(file->ReadFully(&bytes[0], file->GetLength()));
      ASSERT_GE(writer.WriteBytes(&bytes[0], file->GetLength()), 0);
    };
    // Add vdex to zip.
    writer.StartEntry(VdexFile::kVdexNameInDmFile, ZipWriter::kCompress);
    write_all_bytes(vdex_file.get());
    writer.FinishEntry();
    writer.Finish();
    ASSERT_EQ(dm_file.GetFile()->Flush(), 0);
  }

  auto generate_and_check = [&](CompilerFilter::Filter filter) {
    output_.clear();
    ASSERT_TRUE(GenerateOdexForTest(dex_location,
                                    odex_location,
                                    filter,
                                    { "--dump-timings",
                                      "--dm-file=" + dm_file.GetFilename(),
                                      // Pass -Xuse-stderr-logger have dex2oat output in output_ on
                                      // target.
                                      "--runtime-arg",
                                      "-Xuse-stderr-logger" },
                                    /*expect_success=*/ true,
                                    /*use_fd=*/ false,
                                    /*use_zip_fd=*/ false,
                                    [](const OatFile& o) {
                                      CHECK(o.ContainsDexCode());
                                    }));
    // Check the output for "Fast verify", this is printed from --dump-timings.
    std::istringstream iss(output_);
    std::string line;
    bool found_fast_verify = false;
    const std::string kFastVerifyString = "Fast Verify";
    while (std::getline(iss, line) && !found_fast_verify) {
      found_fast_verify = found_fast_verify || line.find(kFastVerifyString) != std::string::npos;
    }
    EXPECT_TRUE(found_fast_verify) << "Expected to find " << kFastVerifyString << "\n" << output_;
  };

  // Use verify compiler filter to check that FastVerify works for that filter too.
  generate_and_check(CompilerFilter::Filter::kVerify);
}

// Test that compact dex generation with invalid dex files doesn't crash dex2oat. b/75970654
TEST_F(Dex2oatTest, CompactDexInvalidSource) {
  ScratchFile invalid_dex;
  {
    FILE* file = fdopen(DupCloexec(invalid_dex.GetFd()), "w+b");
    ZipWriter writer(file);
    writer.StartEntry("classes.dex", ZipWriter::kAlign32);
    DexFile::Header header = {};
    StandardDexFile::WriteMagic(header.magic_);
    StandardDexFile::WriteCurrentVersion(header.magic_);
    header.file_size_ = 4 * KB;
    header.data_size_ = 4 * KB;
    header.data_off_ = 10 * MB;
    header.map_off_ = 10 * MB;
    header.class_defs_off_ = 10 * MB;
    header.class_defs_size_ = 10000;
    ASSERT_GE(writer.WriteBytes(&header, sizeof(header)), 0);
    writer.FinishEntry();
    writer.Finish();
    ASSERT_EQ(invalid_dex.GetFile()->Flush(), 0);
  }
  const std::string& dex_location = invalid_dex.GetFilename();
  const std::string odex_location = GetOdexDir() + "/output.odex";
  std::string error_msg;
  int status = GenerateOdexForTestWithStatus(
      {dex_location},
      odex_location,
      CompilerFilter::kVerify,
      &error_msg,
      { "--compact-dex-level=fast" });
  ASSERT_TRUE(WIFEXITED(status) && WEXITSTATUS(status) != 0) << status << " " << output_;
}

// Test that dex2oat with a CompactDex file in the APK fails.
TEST_F(Dex2oatTest, CompactDexInZip) {
  CompactDexFile::Header header = {};
  CompactDexFile::WriteMagic(header.magic_);
  CompactDexFile::WriteCurrentVersion(header.magic_);
  header.file_size_ = sizeof(CompactDexFile::Header);
  header.data_off_ = 10 * MB;
  header.map_off_ = 10 * MB;
  header.class_defs_off_ = 10 * MB;
  header.class_defs_size_ = 10000;
  // Create a zip containing the invalid dex.
  ScratchFile invalid_dex_zip;
  {
    FILE* file = fdopen(DupCloexec(invalid_dex_zip.GetFd()), "w+b");
    ZipWriter writer(file);
    writer.StartEntry("classes.dex", ZipWriter::kCompress);
    ASSERT_GE(writer.WriteBytes(&header, sizeof(header)), 0);
    writer.FinishEntry();
    writer.Finish();
    ASSERT_EQ(invalid_dex_zip.GetFile()->Flush(), 0);
  }
  // Create the dex file directly.
  ScratchFile invalid_dex;
  {
    ASSERT_GE(invalid_dex.GetFile()->WriteFully(&header, sizeof(header)), 0);
    ASSERT_EQ(invalid_dex.GetFile()->Flush(), 0);
  }
  std::string error_msg;
  int status = 0u;

  status = GenerateOdexForTestWithStatus(
      { invalid_dex_zip.GetFilename() },
      GetOdexDir() + "/output_apk.odex",
      CompilerFilter::kVerify,
      &error_msg,
      { "--compact-dex-level=fast" });
  ASSERT_TRUE(WIFEXITED(status) && WEXITSTATUS(status) != 0) << status << " " << output_;

  status = GenerateOdexForTestWithStatus(
      { invalid_dex.GetFilename() },
      GetOdexDir() + "/output.odex",
      CompilerFilter::kVerify,
      &error_msg,
      { "--compact-dex-level=fast" });
  ASSERT_TRUE(WIFEXITED(status) && WEXITSTATUS(status) != 0) << status << " " << output_;
}

TEST_F(Dex2oatWithExpectedFilterTest, AppImageNoProfile) {
  // Set the expected filter.
  expected_filter_ = CompilerFilter::Filter::kVerify;

  ScratchFile app_image_file;
  const std::string out_dir = GetScratchDir();
  const std::string odex_location = out_dir + "/base.odex";
  ASSERT_TRUE(GenerateOdexForTest(GetTestDexFileName("ManyMethods"),
                                  odex_location,
                                  CompilerFilter::Filter::kSpeedProfile,
                                  { "--app-image-fd=" + std::to_string(app_image_file.GetFd()) },
                                  /*expect_success=*/ true,
                                  /*use_fd=*/ false,
                                  /*use_zip_fd=*/ false,
                                  [](const OatFile&) {}));
  // Open our generated oat file.
  std::string error_msg;
  std::unique_ptr<OatFile> odex_file(OatFile::Open(/*zip_fd=*/ -1,
                                                   odex_location.c_str(),
                                                   odex_location.c_str(),
                                                   /*executable=*/ false,
                                                   /*low_4gb=*/ false,
                                                   &error_msg));
  ASSERT_TRUE(odex_file != nullptr);
  ImageHeader header = {};
  ASSERT_TRUE(app_image_file.GetFile()->PreadFully(
      reinterpret_cast<void*>(&header),
      sizeof(header),
      /*offset*/ 0u)) << app_image_file.GetFile()->GetLength();
  EXPECT_GT(header.GetImageSection(ImageHeader::kSectionObjects).Size(), 0u);
  EXPECT_EQ(header.GetImageSection(ImageHeader::kSectionArtMethods).Size(), 0u);
  EXPECT_EQ(header.GetImageSection(ImageHeader::kSectionArtFields).Size(), 0u);
}

TEST_F(Dex2oatTest, ZipFd) {
  std::string zip_location = GetTestDexFileName("MainUncompressedAligned");
  std::unique_ptr<File> dex_file(OS::OpenFileForReading(zip_location.c_str()));
  std::vector<std::string> extra_args{
      StringPrintf("--zip-fd=%d", dex_file->Fd()),
      "--zip-location=" + zip_location,
  };
  std::string out_dir = GetScratchDir();
  const std::string base_oat_name = out_dir + "/base.oat";
  ASSERT_TRUE(GenerateOdexForTest(zip_location,
                                  base_oat_name,
                                  CompilerFilter::Filter::kVerify,
                                  extra_args,
                                  /*expect_success=*/ true,
                                  /*use_fd=*/ false,
                                  /*use_zip_fd=*/ true));
}

TEST_F(Dex2oatWithExpectedFilterTest, AppImageEmptyDex) {
  // Set the expected filter.
  expected_filter_ = CompilerFilter::Filter::kVerify;

  // Create a profile with the startup method marked.
  ScratchFile profile_file;
  ScratchFile temp_dex;
  const std::string& dex_location = temp_dex.GetFilename();
  std::vector<uint16_t> methods;
  std::vector<dex::TypeIndex> classes;
  {
    MutateDexFile(temp_dex.GetFile(), GetTestDexFileName("StringLiterals"), [&] (DexFile* dex) {
      // Modify the header to make the dex file valid but empty.
      DexFile::Header* header = const_cast<DexFile::Header*>(&dex->GetHeader());
      header->string_ids_size_ = 0;
      header->string_ids_off_ = 0;
      header->type_ids_size_ = 0;
      header->type_ids_off_ = 0;
      header->proto_ids_size_ = 0;
      header->proto_ids_off_ = 0;
      header->field_ids_size_ = 0;
      header->field_ids_off_ = 0;
      header->method_ids_size_ = 0;
      header->method_ids_off_ = 0;
      header->class_defs_size_ = 0;
      header->class_defs_off_ = 0;
      ASSERT_GT(header->file_size_,
                sizeof(*header) + sizeof(dex::MapList) + sizeof(dex::MapItem) * 2);
      // Move map list to be right after the header.
      header->map_off_ = sizeof(DexFile::Header);
      dex::MapList* map_list = const_cast<dex::MapList*>(dex->GetMapList());
      map_list->list_[0].type_ = DexFile::kDexTypeHeaderItem;
      map_list->list_[0].size_ = 1u;
      map_list->list_[0].offset_ = 0u;
      map_list->list_[1].type_ = DexFile::kDexTypeMapList;
      map_list->list_[1].size_ = 1u;
      map_list->list_[1].offset_ = header->map_off_;
      map_list->size_ = 2;
      header->data_off_ = header->map_off_;
      header->data_size_ = map_list->Size();
    });
  }
  std::unique_ptr<const DexFile> dex_file(OpenDexFile(temp_dex.GetFilename().c_str()));
  const std::string out_dir = GetScratchDir();
  const std::string odex_location = out_dir + "/base.odex";
  const std::string app_image_location = out_dir + "/base.art";
  ASSERT_TRUE(GenerateOdexForTest(dex_location,
                                  odex_location,
                                  CompilerFilter::Filter::kSpeedProfile,
                                  { "--app-image-file=" + app_image_location,
                                    "--resolve-startup-const-strings=true",
                                    "--profile-file=" + profile_file.GetFilename()},
                                  /*expect_success=*/ true,
                                  /*use_fd=*/ false,
                                  /*use_zip_fd=*/ false,
                                  [](const OatFile&) {}));
  // Open our generated oat file.
  std::string error_msg;
  std::unique_ptr<OatFile> odex_file(OatFile::Open(/*zip_fd=*/ -1,
                                                   odex_location.c_str(),
                                                   odex_location.c_str(),
                                                   /*executable=*/ false,
                                                   /*low_4gb=*/ false,
                                                   &error_msg));
  ASSERT_TRUE(odex_file != nullptr);
}

TEST_F(Dex2oatTest, DexFileFd) {
  std::string error_msg;
  std::string zip_location = GetTestDexFileName("Main");
  std::unique_ptr<File> zip_file(OS::OpenFileForReading(zip_location.c_str()));
  ASSERT_NE(-1, zip_file->Fd());

  std::unique_ptr<ZipArchive> zip_archive(
      ZipArchive::OpenFromFd(zip_file->Release(), zip_location.c_str(), &error_msg));
  ASSERT_TRUE(zip_archive != nullptr);

  std::string entry_name = DexFileLoader::GetMultiDexClassesDexName(0);
  std::unique_ptr<ZipEntry> entry(zip_archive->Find(entry_name.c_str(), &error_msg));
  ASSERT_TRUE(entry != nullptr);

  ScratchFile dex_file;
  const std::string& dex_location = dex_file.GetFilename();
  const std::string base_oat_name = GetScratchDir() + "/base.oat";

  bool success = entry->ExtractToFile(*(dex_file.GetFile()), &error_msg);
  ASSERT_TRUE(success);
  ASSERT_EQ(0, lseek(dex_file.GetFd(), 0, SEEK_SET));

  std::vector<std::string> extra_args{
      StringPrintf("--zip-fd=%d", dex_file.GetFd()),
      "--zip-location=" + dex_location,
  };
  ASSERT_TRUE(GenerateOdexForTest(dex_location,
                                  base_oat_name,
                                  CompilerFilter::Filter::kVerify,
                                  extra_args,
                                  /*expect_success=*/ true,
                                  /*use_fd=*/ false,
                                  /*use_zip_fd=*/ true));
}

TEST_F(Dex2oatTest, AppImageResolveStrings) {
  using Hotness = ProfileCompilationInfo::MethodHotness;
  // Create a profile with the startup method marked.
  ScratchFile profile_file;
  ScratchFile temp_dex;
  const std::string& dex_location = temp_dex.GetFilename();
  std::vector<uint16_t> methods;
  std::vector<dex::TypeIndex> classes;
  {
    MutateDexFile(temp_dex.GetFile(), GetTestDexFileName("StringLiterals"), [&] (DexFile* dex) {
      bool mutated_successfully = false;
      // Change the dex instructions to make an opcode that spans past the end of the code item.
      for (ClassAccessor accessor : dex->GetClasses()) {
        if (accessor.GetDescriptor() == std::string("LStringLiterals$StartupClass;")) {
          classes.push_back(accessor.GetClassIdx());
        }
        for (const ClassAccessor::Method& method : accessor.GetMethods()) {
          std::string method_name(dex->GetMethodName(dex->GetMethodId(method.GetIndex())));
          CodeItemInstructionAccessor instructions = method.GetInstructions();
          if (method_name == "startUpMethod2") {
            // Make an instruction that runs past the end of the code item and verify that it
            // doesn't cause dex2oat to crash.
            ASSERT_TRUE(instructions.begin() != instructions.end());
            DexInstructionIterator last_instruction = instructions.begin();
            for (auto dex_it = instructions.begin(); dex_it != instructions.end(); ++dex_it) {
              last_instruction = dex_it;
            }
            ASSERT_EQ(last_instruction->SizeInCodeUnits(), 1u);
            // Set the opcode to something that will go past the end of the code item.
            const_cast<Instruction&>(last_instruction.Inst()).SetOpcode(
                Instruction::CONST_STRING_JUMBO);
            mutated_successfully = true;
            // Test that the safe iterator doesn't go past the end.
            SafeDexInstructionIterator it2(instructions.begin(), instructions.end());
            while (!it2.IsErrorState()) {
              ++it2;
            }
            EXPECT_TRUE(it2 == last_instruction);
            EXPECT_TRUE(it2 < instructions.end());
            methods.push_back(method.GetIndex());
            mutated_successfully = true;
          } else if (method_name == "startUpMethod") {
            methods.push_back(method.GetIndex());
          }
        }
      }
      CHECK(mutated_successfully)
          << "Failed to find candidate code item with only one code unit in last instruction.";
    });
  }
  std::unique_ptr<const DexFile> dex_file(OpenDexFile(temp_dex.GetFilename().c_str()));
  {
    ASSERT_GT(classes.size(), 0u);
    ASSERT_GT(methods.size(), 0u);
    // Here, we build the profile from the method lists.
    ProfileCompilationInfo info;
    info.AddClassesForDex(dex_file.get(), classes.begin(), classes.end());
    info.AddMethodsForDex(Hotness::kFlagStartup, dex_file.get(), methods.begin(), methods.end());
    // Save the profile since we want to use it with dex2oat to produce an oat file.
    ASSERT_TRUE(info.Save(profile_file.GetFd()));
  }
  const std::string out_dir = GetScratchDir();
  const std::string odex_location = out_dir + "/base.odex";
  const std::string app_image_location = out_dir + "/base.art";
  ASSERT_TRUE(GenerateOdexForTest(dex_location,
                                  odex_location,
                                  CompilerFilter::Filter::kSpeedProfile,
                                  { "--app-image-file=" + app_image_location,
                                    "--resolve-startup-const-strings=true",
                                    "--profile-file=" + profile_file.GetFilename()},
                                  /*expect_success=*/ true,
                                  /*use_fd=*/ false,
                                  /*use_zip_fd=*/ false,
                                  [](const OatFile&) {}));
  // Open our generated oat file.
  std::string error_msg;
  std::unique_ptr<OatFile> odex_file(OatFile::Open(/*zip_fd=*/ -1,
                                                   odex_location.c_str(),
                                                   odex_location.c_str(),
                                                   /*executable=*/ false,
                                                   /*low_4gb=*/ false,
                                                   &error_msg));
  ASSERT_TRUE(odex_file != nullptr);
  // Check the strings in the app image intern table only contain the "startup" strigs.
  {
    ScopedObjectAccess soa(Thread::Current());
    std::unique_ptr<gc::space::ImageSpace> space =
        gc::space::ImageSpace::CreateFromAppImage(app_image_location.c_str(),
                                                  odex_file.get(),
                                                  &error_msg);
    ASSERT_TRUE(space != nullptr) << error_msg;
    std::set<std::string> seen;
    InternTable intern_table;
    intern_table.AddImageStringsToTable(space.get(), [&](InternTable::UnorderedSet& interns)
        REQUIRES_SHARED(Locks::mutator_lock_) {
      for (const GcRoot<mirror::String>& str : interns) {
        seen.insert(str.Read()->ToModifiedUtf8());
      }
    });
    // Normal methods
    EXPECT_TRUE(seen.find("Loading ") != seen.end());
    EXPECT_TRUE(seen.find("Starting up") != seen.end());
    EXPECT_TRUE(seen.find("abcd.apk") != seen.end());
    EXPECT_TRUE(seen.find("Unexpected error") == seen.end());
    EXPECT_TRUE(seen.find("Shutting down!") == seen.end());
    // Classes initializers
    EXPECT_TRUE(seen.find("Startup init") != seen.end());
    EXPECT_TRUE(seen.find("Other class init") == seen.end());
    // Expect the sets match.
    EXPECT_GE(seen.size(), seen.size());

    // Verify what strings are marked as boot image.
    std::set<std::string> boot_image_strings;
    std::set<std::string> app_image_strings;

    MutexLock mu(Thread::Current(), *Locks::intern_table_lock_);
    intern_table.VisitInterns([&](const GcRoot<mirror::String>& root)
        REQUIRES_SHARED(Locks::mutator_lock_) {
      boot_image_strings.insert(root.Read()->ToModifiedUtf8());
    }, /*visit_boot_images=*/true, /*visit_non_boot_images=*/false);
    intern_table.VisitInterns([&](const GcRoot<mirror::String>& root)
        REQUIRES_SHARED(Locks::mutator_lock_) {
      app_image_strings.insert(root.Read()->ToModifiedUtf8());
    }, /*visit_boot_images=*/false, /*visit_non_boot_images=*/true);
    EXPECT_EQ(boot_image_strings.size(), 0u);
    EXPECT_TRUE(app_image_strings == seen);
  }
}


TEST_F(Dex2oatClassLoaderContextTest, StoredClassLoaderContext) {
  std::vector<std::unique_ptr<const DexFile>> dex_files = OpenTestDexFiles("MultiDex");
  const std::string out_dir = GetScratchDir();
  const std::string odex_location = out_dir + "/base.odex";
  const std::string valid_context = "PCL[" + dex_files[0]->GetLocation() + "]";
  const std::string stored_context = "PCL[/system/not_real_lib.jar]";
  std::string expected_stored_context = "PCL[";
  size_t index = 1;
  for (const std::unique_ptr<const DexFile>& dex_file : dex_files) {
    const bool is_first = index == 1u;
    if (!is_first) {
      expected_stored_context += ":";
    }
    expected_stored_context += "/system/not_real_lib.jar";
    if (!is_first) {
      expected_stored_context += "!classes" + std::to_string(index) + ".dex";
    }
    expected_stored_context += "*" + std::to_string(dex_file->GetLocationChecksum());
    ++index;
  }
  expected_stored_context +=    + "]";
  // The class path should not be valid and should fail being stored.
  EXPECT_TRUE(GenerateOdexForTest(GetTestDexFileName("ManyMethods"),
                                  odex_location,
                                  CompilerFilter::Filter::kVerify,
                                  { "--class-loader-context=" + stored_context },
                                  /*expect_success=*/ true,
                                  /*use_fd=*/ false,
                                  /*use_zip_fd=*/ false,
                                  [&](const OatFile& oat_file) {
    EXPECT_NE(oat_file.GetClassLoaderContext(), stored_context) << output_;
    EXPECT_NE(oat_file.GetClassLoaderContext(), valid_context) << output_;
  }));
  // The stored context should match what we expect even though it's invalid.
  EXPECT_TRUE(GenerateOdexForTest(GetTestDexFileName("ManyMethods"),
                                  odex_location,
                                  CompilerFilter::Filter::kVerify,
                                  { "--class-loader-context=" + valid_context,
                                    "--stored-class-loader-context=" + stored_context },
                                  /*expect_success=*/ true,
                                  /*use_fd=*/ false,
                                  /*use_zip_fd=*/ false,
                                  [&](const OatFile& oat_file) {
    EXPECT_EQ(oat_file.GetClassLoaderContext(), expected_stored_context) << output_;
  }));
}

class Dex2oatISAFeaturesRuntimeDetectionTest : public Dex2oatTest {
 protected:
  void RunTest(const std::vector<std::string>& extra_args = {}) {
    std::string dex_location = GetScratchDir() + "/Dex2OatSwapTest.jar";
    std::string odex_location = GetOdexDir() + "/Dex2OatSwapTest.odex";

    Copy(GetTestDexFileName(), dex_location);

    ASSERT_TRUE(GenerateOdexForTest(dex_location,
                                    odex_location,
                                    CompilerFilter::kSpeed,
                                    extra_args));
  }

  std::string GetTestDexFileName() {
    return GetDexSrc1();
  }
};

TEST_F(Dex2oatISAFeaturesRuntimeDetectionTest, TestCurrentRuntimeFeaturesAsDex2OatArguments) {
  std::vector<std::string> argv;
  Runtime::Current()->AddCurrentRuntimeFeaturesAsDex2OatArguments(&argv);
  auto option_pos =
      std::find(std::begin(argv), std::end(argv), "--instruction-set-features=runtime");
  if (InstructionSetFeatures::IsRuntimeDetectionSupported()) {
    EXPECT_TRUE(kIsTargetBuild);
    EXPECT_NE(option_pos, std::end(argv));
  } else {
    EXPECT_EQ(option_pos, std::end(argv));
  }

  RunTest();
}

class LinkageTest : public Dex2oatTest {};

TEST_F(LinkageTest, LinkageEnabled) {
  TEST_DISABLED_FOR_TARGET();
  std::unique_ptr<const DexFile> dex(OpenTestDexFile("LinkageTest"));
  std::string out_dir = GetScratchDir();
  const std::string base_oat_name = out_dir + "/base.oat";
  std::string error_msg;
  const int res_fail = GenerateOdexForTestWithStatus(
        {dex->GetLocation()},
        base_oat_name,
        CompilerFilter::Filter::kSpeed,
        &error_msg,
        {"--check-linkage-conditions", "--crash-on-linkage-violation"});
  EXPECT_NE(0, res_fail);

  const int res_no_fail = GenerateOdexForTestWithStatus(
        {dex->GetLocation()},
        base_oat_name,
        CompilerFilter::Filter::kSpeed,
        &error_msg,
        {"--check-linkage-conditions"});
  EXPECT_EQ(0, res_no_fail);
}

// Regression test for bug 179221298.
TEST_F(Dex2oatTest, LoadOutOfDateOatFile) {
  std::unique_ptr<const DexFile> dex(OpenTestDexFile("ManyMethods"));
  std::string out_dir = GetScratchDir();
  const std::string base_oat_name = out_dir + "/base.oat";
  ASSERT_TRUE(GenerateOdexForTest(dex->GetLocation(),
                                  base_oat_name,
                                  CompilerFilter::Filter::kSpeed,
                                  { "--deduplicate-code=false" },
                                  /*expect_success=*/ true,
                                  /*use_fd=*/ false,
                                  /*use_zip_fd=*/ false));

  // Check that we can open the oat file as executable.
  {
    std::string error_msg;
    std::unique_ptr<OatFile> odex_file(OatFile::Open(/*zip_fd=*/ -1,
                                                     base_oat_name.c_str(),
                                                     base_oat_name.c_str(),
                                                     /*executable=*/ true,
                                                     /*low_4gb=*/ false,
                                                     dex->GetLocation(),
                                                     &error_msg));
    ASSERT_TRUE(odex_file != nullptr) << error_msg;
  }

  // Rewrite the oat file with wrong version and bogus contents.
  {
    std::unique_ptr<File> file(OS::OpenFileReadWrite(base_oat_name.c_str()));
    ASSERT_TRUE(file != nullptr);
    // Retrieve the offset and size of the embedded oat file.
    size_t oatdata_offset;
    size_t oatdata_size;
    {
      std::string error_msg;
      std::unique_ptr<ElfFile> elf_file(ElfFile::Open(file.get(),
                                                      /*writable=*/ false,
                                                      /*program_header_only=*/ true,
                                                      /*low_4gb=*/ false,
                                                      &error_msg));
      ASSERT_TRUE(elf_file != nullptr) << error_msg;
      ASSERT_TRUE(elf_file->Load(file.get(),
                                 /*executable=*/ false,
                                 /*low_4gb=*/ false,
                                 /*reservation=*/ nullptr,
                                 &error_msg)) << error_msg;
      const uint8_t* base_address = elf_file->Is64Bit()
          ? elf_file->GetImpl64()->GetBaseAddress()
          : elf_file->GetImpl32()->GetBaseAddress();
      const uint8_t* oatdata = elf_file->FindDynamicSymbolAddress("oatdata");
      ASSERT_TRUE(oatdata != nullptr);
      ASSERT_TRUE(oatdata > base_address);
      // Note: We're assuming here that the virtual address offset is the same
      // as file offset. This is currently true for all oat files we generate.
      oatdata_offset = static_cast<size_t>(oatdata - base_address);
      const uint8_t* oatlastword = elf_file->FindDynamicSymbolAddress("oatlastword");
      ASSERT_TRUE(oatlastword != nullptr);
      ASSERT_TRUE(oatlastword > oatdata);
      oatdata_size = oatlastword - oatdata;
    }

    // Check that we have the right `oatdata_offset`.
    int64_t length = file->GetLength();
    ASSERT_GE(length, static_cast<ssize_t>(oatdata_offset + sizeof(OatHeader)));
    alignas(OatHeader) uint8_t header_data[sizeof(OatHeader)];
    ASSERT_TRUE(file->PreadFully(header_data, sizeof(header_data), oatdata_offset));
    const OatHeader& header = reinterpret_cast<const OatHeader&>(header_data);
    ASSERT_TRUE(header.IsValid()) << header.GetValidationErrorMessage();

    // Overwrite all oat data from version onwards with bytes with value 4.
    // (0x04040404 is not a valid version, we're using three decimal digits and '\0'.)
    //
    // We previously tried to find the value for key "debuggable" (bug 179221298)
    // in the key-value store before checking the oat header. This test tries to
    // ensure that such early processing of the key-value store shall crash.
    // Reading 0x04040404 as the size of the key-value store yields a bit over
    // 64MiB which should hopefully include some unmapped memory beyond the end
    // of the loaded oat file. Overwriting the whole embedded oat file ensures
    // that we do not match the key within the oat file but we could still
    // accidentally match it in the additional sections of the elf file, so this
    // approach could fail to catch similar issues. At the time of writing, this
    // test crashed when run without the fix on 64-bit host (but not 32-bit).
    static constexpr size_t kVersionOffset = sizeof(OatHeader::kOatMagic);
    static_assert(kVersionOffset < sizeof(OatHeader));
    std::vector<uint8_t> data(oatdata_size - kVersionOffset, 4u);
    ASSERT_TRUE(file->PwriteFully(data.data(), data.size(), oatdata_offset + kVersionOffset));
    UNUSED(oatdata_size);
    CHECK_EQ(file->FlushClose(), 0) << "Could not flush and close oat file";
  }

  // Check that we reject the oat file without crashing.
  {
    std::string error_msg;
    std::unique_ptr<OatFile> odex_file(OatFile::Open(/*zip_fd=*/ -1,
                                                     base_oat_name.c_str(),
                                                     base_oat_name.c_str(),
                                                     /*executable=*/ true,
                                                     /*low_4gb=*/ false,
                                                     dex->GetLocation(),
                                                     &error_msg));
    ASSERT_FALSE(odex_file != nullptr);
  }
}

}  // namespace art<|MERGE_RESOLUTION|>--- conflicted
+++ resolved
@@ -14,27 +14,26 @@
  * limitations under the License.
  */
 
+#include <sys/wait.h>
+#include <unistd.h>
+
 #include <algorithm>
+#include <iterator>
 #include <regex>
 #include <sstream>
 #include <string>
 #include <vector>
 
-#include <sys/wait.h>
-#include <unistd.h>
-
-#include <android-base/logging.h>
-#include <android-base/macros.h>
-#include <android-base/stringprintf.h>
-
-#include "common_runtime_test.h"
-
+#include "android-base/logging.h"
+#include "android-base/macros.h"
+#include "android-base/stringprintf.h"
 #include "arch/instruction_set_features.h"
 #include "base/macros.h"
 #include "base/mutex-inl.h"
 #include "base/string_view_cpp20.h"
 #include "base/utils.h"
 #include "base/zip_archive.h"
+#include "common_runtime_test.h"
 #include "dex/art_dex_file_loader.h"
 #include "dex/base64_test_util.h"
 #include "dex/bytecode_utils.h"
@@ -611,10 +610,20 @@
   }
 
   // Emits a profile with a single dex file with the given location and classes ranging
-  // from 0 to num_classes.
+  // from `class_offset` to `class_offset + num_classes`.
   void GenerateProfile(const std::string& test_profile,
-                       const DexFile* dex,
-                       size_t num_classes) {
+                       const std::string& dex_location,
+                       size_t num_classes,
+                       size_t class_offset = 0) {
+    const char* location = dex_location.c_str();
+    std::string error_msg;
+    std::vector<std::unique_ptr<const DexFile>> dex_files;
+    const ArtDexFileLoader dex_file_loader;
+    ASSERT_TRUE(dex_file_loader.Open(
+        location, location, /*verify=*/true, /*verify_checksum=*/true, &error_msg, &dex_files));
+    EXPECT_EQ(dex_files.size(), 1U);
+    std::unique_ptr<const DexFile>& dex_file = dex_files[0];
+
     int profile_test_fd = open(test_profile.c_str(),
                                O_CREAT | O_TRUNC | O_WRONLY | O_CLOEXEC,
                                0644);
@@ -623,14 +632,48 @@
     ProfileCompilationInfo info;
     std::vector<dex::TypeIndex> classes;;
     for (size_t i = 0; i < num_classes; ++i) {
-      classes.push_back(dex::TypeIndex(1 + i));
-    }
-    info.AddClassesForDex(dex, classes.begin(), classes.end());
+      classes.push_back(dex::TypeIndex(class_offset + 1 + i));
+    }
+    info.AddClassesForDex(dex_file.get(), classes.begin(), classes.end());
     bool result = info.Save(profile_test_fd);
     close(profile_test_fd);
     ASSERT_TRUE(result);
   }
 
+  // Compiles a dex file with profiles.
+  void CompileProfileOdex(const std::string& dex_location,
+                          const std::string& odex_location,
+                          const std::string& app_image_file_name,
+                          bool use_fd,
+                          const std::vector<std::string>& profile_locations,
+                          const std::vector<std::string>& extra_args = {},
+                          bool expect_success = true) {
+    std::vector<std::string> copy(extra_args);
+    for (const std::string& profile_location : profile_locations) {
+      copy.push_back("--profile-file=" + profile_location);
+    }
+    std::unique_ptr<File> app_image_file;
+    if (!app_image_file_name.empty()) {
+      if (use_fd) {
+        app_image_file.reset(OS::CreateEmptyFile(app_image_file_name.c_str()));
+        copy.push_back("--app-image-fd=" + std::to_string(app_image_file->Fd()));
+      } else {
+        copy.push_back("--app-image-file=" + app_image_file_name);
+      }
+    }
+    ASSERT_TRUE(GenerateOdexForTest(dex_location,
+                                    odex_location,
+                                    CompilerFilter::kSpeedProfile,
+                                    copy,
+                                    expect_success,
+                                    use_fd));
+    if (app_image_file != nullptr) {
+      ASSERT_EQ(app_image_file->FlushCloseOrErase(), 0) << "Could not flush and close art file";
+    }
+  }
+
+  // Same as above, but generates the profile internally with classes ranging from 0 to
+  // `num_profile_classes`.
   void CompileProfileOdex(const std::string& dex_location,
                           const std::string& odex_location,
                           const std::string& app_image_file_name,
@@ -639,38 +682,17 @@
                           const std::vector<std::string>& extra_args = {},
                           bool expect_success = true) {
     const std::string profile_location = GetScratchDir() + "/primary.prof";
-    const char* location = dex_location.c_str();
-    std::string error_msg;
-    std::vector<std::unique_ptr<const DexFile>> dex_files;
-    const ArtDexFileLoader dex_file_loader;
-    ASSERT_TRUE(dex_file_loader.Open(
-        location, location, /*verify=*/ true, /*verify_checksum=*/ true, &error_msg, &dex_files));
-    EXPECT_EQ(dex_files.size(), 1U);
-    std::unique_ptr<const DexFile>& dex_file = dex_files[0];
-    GenerateProfile(profile_location, dex_file.get(), num_profile_classes);
-    std::vector<std::string> copy(extra_args);
-    copy.push_back("--profile-file=" + profile_location);
-    std::unique_ptr<File> app_image_file;
-    if (!app_image_file_name.empty()) {
-      if (use_fd) {
-        app_image_file.reset(OS::CreateEmptyFile(app_image_file_name.c_str()));
-        copy.push_back("--app-image-fd=" + std::to_string(app_image_file->Fd()));
-      } else {
-        copy.push_back("--app-image-file=" + app_image_file_name);
-      }
-    }
-    ASSERT_TRUE(GenerateOdexForTest(dex_location,
-                                    odex_location,
-                                    CompilerFilter::kSpeedProfile,
-                                    copy,
-                                    expect_success,
-                                    use_fd));
-    if (app_image_file != nullptr) {
-      ASSERT_EQ(app_image_file->FlushCloseOrErase(), 0) << "Could not flush and close art file";
-    }
-  }
-
-  uint64_t GetImageObjectSectionSize(const std::string& image_file_name) {
+    GenerateProfile(profile_location, dex_location, num_profile_classes);
+    CompileProfileOdex(dex_location,
+                       odex_location,
+                       app_image_file_name,
+                       use_fd,
+                       {profile_location},
+                       extra_args,
+                       expect_success);
+  }
+
+  uint32_t GetImageObjectSectionSize(const std::string& image_file_name) {
     EXPECT_FALSE(image_file_name.empty());
     std::unique_ptr<File> file(OS::OpenFileForReading(image_file_name.c_str()));
     CHECK(file != nullptr);
@@ -688,7 +710,7 @@
     std::string app_image_file = app_image ? (GetOdexDir() + "/DexOdexNoOat.art"): "";
     Copy(GetDexSrc2(), dex_location);
 
-    uint64_t image_file_empty_profile = 0;
+    uint32_t image_file_empty_profile = 0;
     if (app_image) {
       CompileProfileOdex(dex_location,
                          odex_location,
@@ -714,7 +736,7 @@
 
     if (app_image) {
       // Test that the profile made a difference by adding more classes.
-      const uint64_t image_file_small_profile = GetImageObjectSectionSize(app_image_file);
+      const uint32_t image_file_small_profile = GetImageObjectSectionSize(app_image_file);
       ASSERT_LT(image_file_empty_profile, image_file_small_profile);
     }
   }
@@ -850,8 +872,6 @@
   RunTest(/*app_image=*/ true);
 }
 
-<<<<<<< HEAD
-=======
 TEST_F(Dex2oatLayoutTest, TestLayoutAppImageMissingBootImage) {
   std::string dex_location = GetScratchDir() + "/DexNoOat.jar";
   std::string odex_location = GetOdexDir() + "/DexOdexNoOat.odex";
@@ -970,7 +990,6 @@
   EXPECT_EQ(image_size_wrong_checksum, image_size_empty);
 }
 
->>>>>>> 7cffe899
 TEST_F(Dex2oatLayoutTest, TestVdexLayout) {
   RunTestVDex();
 }
@@ -1509,29 +1528,6 @@
   EXPECT_EQ(0, res_no_fail);
 }
 
-TEST_F(Dex2oatVerifierAbort, SoftFail) {
-  // Use VerifierDepsMulti as it has soft-failing classes.
-  std::unique_ptr<const DexFile> dex(OpenTestDexFile("VerifierDepsMulti"));
-  std::string out_dir = GetScratchDir();
-  const std::string base_oat_name = out_dir + "/base.oat";
-  std::string error_msg;
-  const int res_fail = GenerateOdexForTestWithStatus(
-        {dex->GetLocation()},
-        base_oat_name,
-        CompilerFilter::Filter::kVerify,
-        &error_msg,
-        {"--abort-on-soft-verifier-error"});
-  EXPECT_NE(0, res_fail);
-
-  const int res_no_fail = GenerateOdexForTestWithStatus(
-        {dex->GetLocation()},
-        base_oat_name,
-        CompilerFilter::Filter::kVerify,
-        &error_msg,
-        {"--no-abort-on-soft-verifier-error"});
-  EXPECT_EQ(0, res_no_fail);
-}
-
 class Dex2oatDedupeCode : public Dex2oatTest {};
 
 TEST_F(Dex2oatDedupeCode, DedupeTest) {
@@ -1585,17 +1581,13 @@
 TEST_F(Dex2oatTest, MissingBootImageTest) {
   std::string out_dir = GetScratchDir();
   const std::string base_oat_name = out_dir + "/base.oat";
-  std::string error_msg;
-  int status = GenerateOdexForTestWithStatus(
-      { GetTestDexFileName("MainUncompressedAligned") },
+  // The compilation should succeed even without the boot image.
+  ASSERT_TRUE(GenerateOdexForTest(
+      {GetTestDexFileName("MainUncompressedAligned")},
       base_oat_name,
       CompilerFilter::Filter::kVerify,
-      &error_msg,
       // Note: Extra options go last and the second `--boot-image` option overrides the first.
-      { "--boot-image=/nonx/boot.art" });
-  // Expect to fail with code 1 and not SIGSEGV or SIGABRT.
-  ASSERT_TRUE(WIFEXITED(status));
-  ASSERT_EQ(WEXITSTATUS(status), 1) << error_msg;
+      {"--boot-image=/nonx/boot.art"}));
 }
 
 TEST_F(Dex2oatTest, EmptyUncompressedDexTest) {
@@ -1850,7 +1842,6 @@
     std::unique_ptr<VdexFile> vdex(VdexFile::Open(vdex_location.c_str(),
                                                   /*writable=*/ false,
                                                   /*low_4gb=*/ false,
-                                                  /*unquicken=*/ false,
                                                   &error_msg));
     ASSERT_TRUE(vdex != nullptr);
     EXPECT_FALSE(vdex->HasDexSection()) << output_;
