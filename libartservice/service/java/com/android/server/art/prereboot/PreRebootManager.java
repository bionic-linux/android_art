--- conflicted
+++ resolved
@@ -63,13 +63,15 @@
             @NonNull Context context, @NonNull CancellationSignal cancellationSignal) {
         ExecutorService callbackExecutor = Executors.newSingleThreadExecutor();
         try {
-            PreRebootGlobalInjector.init(artModuleServiceManager, context);
+            if (!PreRebootGlobalInjector.init(
+                        artModuleServiceManager, context, cancellationSignal)) {
+                return;
+            }
             ArtManagerLocal artManagerLocal = new ArtManagerLocal(context);
             PackageManagerLocal packageManagerLocal = Objects.requireNonNull(
                     LocalManagerRegistry.getManager(PackageManagerLocal.class));
 
-            var statsReporter = new PreRebootStatsReporter();
-            statsReporter.load();
+            var progressSession = new PreRebootStatsReporter().new ProgressSession();
 
             // Contains four values: skipped, performed, failed, has pre-reboot artifacts.
             List<Integer> values = new ArrayList(List.of(0, 0, 0, 0));
@@ -82,7 +84,11 @@
                 }
                 switch (result.getStatus()) {
                     case DexoptResult.DEXOPT_SKIPPED:
-                        values.set(0, values.get(0) + 1);
+                        if (hasExistingArtifacts(result)) {
+                            values.set(1, values.get(1) + 1);
+                        } else {
+                            values.set(0, values.get(0) + 1);
+                        }
                         break;
                     case DexoptResult.DEXOPT_PERFORMED:
                         values.set(1, values.get(1) + 1);
@@ -99,24 +105,9 @@
                     values.set(3, values.get(3) + 1);
                 }
 
-<<<<<<< HEAD
-                statsReporter.recordProgress(
-                        values.get(0), values.get(1), values.get(2), progress.getTotal());
-=======
                 progressSession.recordProgress(values.get(0), values.get(1), values.get(2),
                         progress.getTotal(), values.get(3));
->>>>>>> cad30172
             };
-
-            // Record `STATUS_FINISHED` even if the result is `DEXOPT_FAILED`. This is because
-            // `DEXOPT_FAILED` means dexopt failed for some packages, while the job is considered
-            // successful overall.
-            artManagerLocal.addDexoptDoneCallback(false /* onlyIncludeUpdates */, callbackExecutor,
-                    (result)
-                            -> statsReporter.recordJobEnded(
-                                    result.getFinalStatus() == DexoptResult.DEXOPT_CANCELLED
-                                            ? Status.STATUS_CANCELLED
-                                            : Status.STATUS_FINISHED));
 
             try (var snapshot = packageManagerLocal.withFilteredSnapshot()) {
                 artManagerLocal.dexoptPackages(snapshot, ReasonMapping.REASON_PRE_REBOOT_DEXOPT,
@@ -134,4 +125,11 @@
             }
         }
     }
+
+    private boolean hasExistingArtifacts(@NonNull PackageDexoptResult result) {
+        return result.getDexContainerFileDexoptResults().stream().anyMatch(fileResult
+                -> (fileResult.getExtendedStatusFlags()
+                           & DexoptResult.EXTENDED_SKIPPED_PRE_REBOOT_ALREADY_EXIST)
+                        != 0);
+    }
 }