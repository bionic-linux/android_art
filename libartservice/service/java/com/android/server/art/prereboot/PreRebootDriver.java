/*
 * Copyright (C) 2024 The Android Open Source Project
 *
 * Licensed under the Apache License, Version 2.0 (the "License");
 * you may not use this file except in compliance with the License.
 * You may obtain a copy of the License at
 *
 *      http://www.apache.org/licenses/LICENSE-2.0
 *
 * Unless required by applicable law or agreed to in writing, software
 * distributed under the License is distributed on an "AS IS" BASIS,
 * WITHOUT WARRANTIES OR CONDITIONS OF ANY KIND, either express or implied.
 * See the License for the specific language governing permissions and
 * limitations under the License.
 */

package com.android.server.art.prereboot;

import static com.android.server.art.IDexoptChrootSetup.CHROOT_DIR;
import static com.android.server.art.prereboot.PreRebootManagerInterface.SystemRequirementException;
import static com.android.server.art.proto.PreRebootStats.Status;

import android.annotation.NonNull;
import android.annotation.Nullable;
import android.content.Context;
import android.os.ArtModuleServiceManager;
import android.os.Build;
import android.os.CancellationSignal;
import android.os.RemoteException;
import android.os.ServiceSpecificException;
import android.system.ErrnoException;
import android.system.Os;

import androidx.annotation.RequiresApi;

import com.android.internal.annotations.VisibleForTesting;
import com.android.server.art.ArtJni;
import com.android.server.art.ArtManagerLocal;
import com.android.server.art.ArtModuleServiceInitializer;
import com.android.server.art.ArtdRefCache;
import com.android.server.art.AsLog;
import com.android.server.art.GlobalInjector;
import com.android.server.art.IArtd;
import com.android.server.art.IDexoptChrootSetup;
import com.android.server.art.PreRebootDexoptJob;
import com.android.server.art.Utils;

import dalvik.system.DelegateLastClassLoader;

import libcore.io.Streams;

import java.io.FileDescriptor;
import java.io.FileInputStream;
import java.io.FileOutputStream;
import java.io.IOException;
import java.io.InputStream;
import java.io.OutputStream;

/**
 * Drives Pre-reboot Dexopt, through reflection.
 *
 * DO NOT use this class directly. Use {@link PreRebootDexoptJob}.
 *
 * During Pre-reboot Dexopt, the old version of this code is run.
 *
 * @hide
 */
@RequiresApi(Build.VERSION_CODES.VANILLA_ICE_CREAM)
public class PreRebootDriver {
    @NonNull private final Injector mInjector;

    public PreRebootDriver(@NonNull Context context) {
        this(new Injector(context));
    }

    @VisibleForTesting
    public PreRebootDriver(@NonNull Injector injector) {
        mInjector = injector;
    }

    /**
     * Runs Pre-reboot Dexopt and returns whether it is successful. Returns false if Pre-reboot
     * dexopt failed, the system requirement check failed, or system requirements are not met.
     *
     * @param otaSlot The slot that contains the OTA update, "_a" or "_b", or null for a Mainline
     *         update.
     * @param mapSnapshotsForOta Whether to map/unmap snapshots. Only applicable to an OTA update.
     */
<<<<<<< HEAD
    public boolean run(@Nullable String otaSlot, @NonNull CancellationSignal cancellationSignal,
            @NonNull PreRebootStatsReporter statsReporter) {
        try {
            statsReporter.recordJobStarted();
            if (!setUp(otaSlot)) {
                statsReporter.recordJobEnded(Status.STATUS_FAILED);
                return false;
            }
=======
    public boolean run(@Nullable String otaSlot, boolean mapSnapshotsForOta,
            @NonNull CancellationSignal cancellationSignal) {
        var statsReporter = new PreRebootStatsReporter();
        boolean success = false;
        boolean systemRequirementCheckFailed = false;
        try {
            statsReporter.recordJobStarted();
            setUp(otaSlot, mapSnapshotsForOta);
>>>>>>> cad30172
            runFromChroot(cancellationSignal);
            return true;
        } catch (RemoteException e) {
            Utils.logArtdException(e);
        } catch (ServiceSpecificException e) {
            AsLog.e("Failed to set up chroot", e);
        } catch (SystemRequirementException e) {
            systemRequirementCheckFailed = true;
            AsLog.e("System requirement check failed", e);
        } catch (ReflectiveOperationException e) {
            Throwable cause = e.getCause();
            if (cause != null
                    && cause.getClass().getName().equals(
                            SystemRequirementException.class.getName())) {
                // For future use only. Can't happen for now.
                systemRequirementCheckFailed = true;
                AsLog.e("System requirement check failed in chroot", cause);
            } else {
                AsLog.wtf("Failed to run Pre-reboot Dexopt", e);
            }
        } catch (IOException | ErrnoException e) {
            AsLog.e("Failed to run Pre-reboot Dexopt", e);
        } finally {
<<<<<<< HEAD
            tearDown(false /* throwing */);
=======
            try {
                // No need to pass `mapSnapshotsForOta` because `setUp` stores this information in a
                // temp file.
                tearDown();
            } catch (RemoteException e) {
                Utils.logArtdException(e);
            } catch (ServiceSpecificException | IOException e) {
                AsLog.e("Failed to tear down chroot", e);
            } finally {
                statsReporter.recordJobEnded(success, systemRequirementCheckFailed);
            }
>>>>>>> cad30172
        }
        // Only report the failed case here. The finished and cancelled cases are reported by
        // PreRebootManager.
        statsReporter.recordJobEnded(Status.STATUS_FAILED);
        return false;
    }

    public void test() {
        boolean teardownAttempted = false;
        try {
            setUp(null /* otaSlot */, false /* mapSnapshotsForOta */);
            // Ideally, we should try dexopting some packages here. However, it's not trivial to
            // pass a package list into chroot. Besides, we need to generate boot images even if we
            // dexopt only one package, and that can easily make the test fail the CTS quality
            // requirement on test duration (<30s).
            teardownAttempted = true;
            tearDown();
        } catch (SystemRequirementException e) {
            throw new AssertionError("System requirement check failed", e);
        } catch (RemoteException | IOException e) {
            throw new AssertionError("Unexpected exception", e);
        } finally {
            if (!teardownAttempted) {
                try {
                    tearDown();
                } catch (RemoteException | IOException | RuntimeException e) {
                    // Do nothing.
                }
            }
        }
    }

    private void setUp(@Nullable String otaSlot, boolean mapSnapshotsForOta)
            throws RemoteException, SystemRequirementException {
        mInjector.getDexoptChrootSetup().setUp(otaSlot, mapSnapshotsForOta);
        if (!mInjector.getArtd().checkPreRebootSystemRequirements(CHROOT_DIR)) {
            throw new SystemRequirementException("See logs for details");
        }
        mInjector.getDexoptChrootSetup().init();
    }

    private void tearDown() throws RemoteException, IOException {
        // In general, the teardown unmounts apexes and partitions, and open files can keep the
        // mounts busy so that they cannot be unmounted. Therefore, a running Pre-reboot artd
        // process can prevent the teardown from succeeding. It's managed by the service manager,
        // and there isn't a reliable API to kill it. We deal with it in two steps:
        // 1. Trigger GC and finalization. The service manager should gracefully shut it down, since
        //    there is no reference to it as this point.
        // 2. Call `ensureNoProcessInDir` to wait for it to exit. If it doesn't exit in 5 seconds,
        //    `ensureNoProcessInDir` will then kill it.
        Runtime.getRuntime().gc();
        Runtime.getRuntime().runFinalization();
        // At this point, no process other than `artd` is expected to be running. `runFromChroot`
        // blocks on `artd` calls, even upon cancellation, and `artd` in turn waits for child
        // processes to exit, even if they are killed due to the cancellation.
        ArtJni.ensureNoProcessInDir(CHROOT_DIR, 5000 /* timeoutMs */);
        mInjector.getDexoptChrootSetup().tearDown();
    }

    private void runFromChroot(@NonNull CancellationSignal cancellationSignal)
            throws ReflectiveOperationException, IOException, ErrnoException {
        String chrootArtDir = CHROOT_DIR + "/apex/com.android.art";
        String dexPath = chrootArtDir + "/javalib/service-art.jar";

        // We load the dex file into the memory and close it. In this way, the classloader won't
        // prevent unmounting even if it fails to unload.
        ClassLoader classLoader;
        FileDescriptor memfd = Os.memfd_create("in memory from " + dexPath, 0 /* flags */);
        try (FileOutputStream out = new FileOutputStream(memfd);
                InputStream in = new FileInputStream(dexPath)) {
            Streams.copy(in, out);
            classLoader = new DelegateLastClassLoader("/proc/self/fd/" + memfd.getInt$(),
                    this.getClass().getClassLoader() /* parent */);
        }

        Class<?> preRebootManagerClass =
                classLoader.loadClass("com.android.server.art.prereboot.PreRebootManager");
        // Check if the dex file is loaded successfully. Note that the constructor of
        // `DelegateLastClassLoader` does not throw when the load fails.
        if (preRebootManagerClass == PreRebootManager.class) {
            throw new IllegalStateException(String.format("Failed to load %s", dexPath));
        }
        Object preRebootManager = preRebootManagerClass.getConstructor().newInstance();
        preRebootManagerClass
                .getMethod("run", ArtModuleServiceManager.class, Context.class,
                        CancellationSignal.class)
                .invoke(preRebootManager, ArtModuleServiceInitializer.getArtModuleServiceManager(),
                        mInjector.getContext(), cancellationSignal);
    }

    /**
     * Injector pattern for testing purpose.
     *
     * @hide
     */
    @VisibleForTesting
    public static class Injector {
        @NonNull private final Context mContext;

        Injector(@NonNull Context context) {
            mContext = context;
        }

        @NonNull
        public Context getContext() {
            return mContext;
        }

        @NonNull
        public IDexoptChrootSetup getDexoptChrootSetup() {
            return GlobalInjector.getInstance().getDexoptChrootSetup();
        }

        @NonNull
        public IArtd getArtd() {
            return ArtdRefCache.getInstance().getArtd();
        }
    }
}<|MERGE_RESOLUTION|>--- conflicted
+++ resolved
@@ -86,16 +86,6 @@
      *         update.
      * @param mapSnapshotsForOta Whether to map/unmap snapshots. Only applicable to an OTA update.
      */
-<<<<<<< HEAD
-    public boolean run(@Nullable String otaSlot, @NonNull CancellationSignal cancellationSignal,
-            @NonNull PreRebootStatsReporter statsReporter) {
-        try {
-            statsReporter.recordJobStarted();
-            if (!setUp(otaSlot)) {
-                statsReporter.recordJobEnded(Status.STATUS_FAILED);
-                return false;
-            }
-=======
     public boolean run(@Nullable String otaSlot, boolean mapSnapshotsForOta,
             @NonNull CancellationSignal cancellationSignal) {
         var statsReporter = new PreRebootStatsReporter();
@@ -104,8 +94,8 @@
         try {
             statsReporter.recordJobStarted();
             setUp(otaSlot, mapSnapshotsForOta);
->>>>>>> cad30172
             runFromChroot(cancellationSignal);
+            success = true;
             return true;
         } catch (RemoteException e) {
             Utils.logArtdException(e);
@@ -128,9 +118,6 @@
         } catch (IOException | ErrnoException e) {
             AsLog.e("Failed to run Pre-reboot Dexopt", e);
         } finally {
-<<<<<<< HEAD
-            tearDown(false /* throwing */);
-=======
             try {
                 // No need to pass `mapSnapshotsForOta` because `setUp` stores this information in a
                 // temp file.
@@ -142,11 +129,7 @@
             } finally {
                 statsReporter.recordJobEnded(success, systemRequirementCheckFailed);
             }
->>>>>>> cad30172
-        }
-        // Only report the failed case here. The finished and cancelled cases are reported by
-        // PreRebootManager.
-        statsReporter.recordJobEnded(Status.STATUS_FAILED);
+        }
         return false;
     }
 
