--- conflicted
+++ resolved
@@ -134,23 +134,6 @@
      * @param otaSlot The slot that contains the OTA update, "_a" or "_b", or null for a Mainline
      *         update.
      */
-<<<<<<< HEAD
-    public @ScheduleStatus int onUpdateReady(@Nullable String otaSlot) {
-        unschedule();
-        mSerializedExecutor.execute(() -> {
-            mInjector.getStatsReporter().reset();
-            if (hasStarted()) {
-                try {
-                    mInjector.getArtd().cleanUpPreRebootStagedFiles();
-                } catch (ServiceSpecificException | RemoteException e) {
-                    AsLog.e("Failed to clean up obsolete Pre-reboot staged files", e);
-                }
-                markHasStarted(false);
-            }
-        });
-        updateOtaSlot(otaSlot);
-        return schedule();
-=======
     public synchronized @ScheduleStatus int onUpdateReady(@Nullable String otaSlot) {
         cancelAnyLocked();
         resetLocked();
@@ -161,7 +144,6 @@
     public synchronized void test() {
         cancelAnyLocked();
         mInjector.getPreRebootDriver().test();
->>>>>>> 5e9a8b6e
     }
 
     @VisibleForTesting
@@ -258,8 +240,7 @@
         mRunningJob = new CompletableFuture().runAsync(() -> {
             markHasStarted(true);
             try {
-                mInjector.getPreRebootDriver().run(
-                        otaSlot, cancellationSignal, mInjector.getStatsReporter());
+                mInjector.getPreRebootDriver().run(otaSlot, cancellationSignal);
             } catch (RuntimeException e) {
                 AsLog.e("Fatal error", e);
             } finally {
@@ -393,11 +374,9 @@
     @VisibleForTesting
     public static class Injector {
         @NonNull private final Context mContext;
-        @NonNull private final PreRebootStatsReporter mStatsReporter;
 
         Injector(@NonNull Context context) {
             mContext = context;
-            mStatsReporter = new PreRebootStatsReporter();
         }
 
         @NonNull
@@ -412,7 +391,7 @@
 
         @NonNull
         public PreRebootStatsReporter getStatsReporter() {
-            return mStatsReporter;
+            return new PreRebootStatsReporter();
         }
 
         @NonNull
