--- conflicted
+++ resolved
@@ -97,7 +97,8 @@
         lenient().when(mInjector.getPreRebootDriver()).thenReturn(mPreRebootDriver);
         lenient()
                 .when(mInjector.getStatsReporter())
-                .thenReturn(new PreRebootStatsReporter(mPreRebootStatsReporterInjector));
+                .thenAnswer(
+                        invocation -> new PreRebootStatsReporter(mPreRebootStatsReporterInjector));
 
         File tempFile = File.createTempFile("pre-reboot-stats", ".pb");
         tempFile.deleteOnExit();
@@ -207,7 +208,7 @@
     @Test
     public void testStart() throws Exception {
         var jobStarted = new Semaphore(0);
-        when(mPreRebootDriver.run(any(), any(), any())).thenAnswer(invocation -> {
+        when(mPreRebootDriver.run(any(), any())).thenAnswer(invocation -> {
             jobStarted.release();
             return true;
         });
@@ -226,34 +227,14 @@
         assertThat(jobStarted.tryAcquire(TIMEOUT_SEC, TimeUnit.SECONDS)).isTrue();
         assertThat(mPreRebootDexoptJob.hasStarted()).isTrue();
 
-<<<<<<< HEAD
-        Utils.getFuture(future);
-    }
-
-    @Test
-    public void testStartAnother() {
-        when(mPreRebootDriver.run(any(), any(), any())).thenReturn(true);
-
-        Future<Boolean> future1 = mPreRebootDexoptJob.start();
-        Utils.getFuture(future1);
-        Future<Boolean> future2 = mPreRebootDexoptJob.start();
-        Utils.getFuture(future2);
-        assertThat(future1).isNotSameInstanceAs(future2);
-=======
-        mPreRebootDexoptJob.waitForRunningJob();
->>>>>>> 5e9a8b6e
+        mPreRebootDexoptJob.waitForRunningJob();
     }
 
     @Test
     public void testCancel() {
         Semaphore dexoptCancelled = new Semaphore(0);
         Semaphore jobExited = new Semaphore(0);
-<<<<<<< HEAD
-        when(mPreRebootDriver.run(any(), any(), any())).thenAnswer(invocation -> {
-            assertThat(dexoptCancelled.tryAcquire(TIMEOUT_SEC, TimeUnit.SECONDS)).isTrue();
-=======
         when(mPreRebootDriver.run(any(), any())).thenAnswer(invocation -> {
->>>>>>> 5e9a8b6e
             var cancellationSignal = invocation.<CancellationSignal>getArgument(1);
             cancellationSignal.setOnCancelListener(() -> dexoptCancelled.release());
             assertThat(dexoptCancelled.tryAcquire(TIMEOUT_SEC, TimeUnit.SECONDS)).isTrue();
@@ -275,7 +256,7 @@
         mPreRebootDexoptJob.onUpdateReady("_b" /* otaSlot */);
         mPreRebootDexoptJob.onUpdateReady(null /* otaSlot */);
 
-        when(mPreRebootDriver.run(eq("_b"), any(), any())).thenReturn(true);
+        when(mPreRebootDriver.run(eq("_b"), any())).thenReturn(true);
 
         mPreRebootDexoptJob.onStartJob(mJobService, mJobParameters);
         mPreRebootDexoptJob.waitForRunningJob();
@@ -286,7 +267,7 @@
         mPreRebootDexoptJob.onUpdateReady(null /* otaSlot */);
         mPreRebootDexoptJob.onUpdateReady("_a" /* otaSlot */);
 
-        when(mPreRebootDriver.run(eq("_a"), any(), any())).thenReturn(true);
+        when(mPreRebootDriver.run(eq("_a"), any())).thenReturn(true);
 
         mPreRebootDexoptJob.onStartJob(mJobService, mJobParameters);
         mPreRebootDexoptJob.waitForRunningJob();
@@ -297,7 +278,7 @@
         mPreRebootDexoptJob.onUpdateReady(null /* otaSlot */);
         mPreRebootDexoptJob.onUpdateReady(null /* otaSlot */);
 
-        when(mPreRebootDriver.run(isNull(), any(), any())).thenReturn(true);
+        when(mPreRebootDriver.run(isNull(), any())).thenReturn(true);
 
         mPreRebootDexoptJob.onStartJob(mJobService, mJobParameters);
         mPreRebootDexoptJob.waitForRunningJob();
@@ -308,7 +289,7 @@
         mPreRebootDexoptJob.onUpdateReady("_b" /* otaSlot */);
         mPreRebootDexoptJob.onUpdateReady("_b" /* otaSlot */);
 
-        when(mPreRebootDriver.run(eq("_b"), any(), any())).thenReturn(true);
+        when(mPreRebootDriver.run(eq("_b"), any())).thenReturn(true);
 
         mPreRebootDexoptJob.onStartJob(mJobService, mJobParameters);
         mPreRebootDexoptJob.waitForRunningJob();
@@ -333,16 +314,11 @@
     public void testRace1() throws Exception {
         var jobBlocker = new Semaphore(0);
 
-<<<<<<< HEAD
-        when(mPreRebootDriver.run(any(), any(), any())).thenAnswer(invocation -> {
-            // Step 2, 5, 8.
-=======
         when(mPreRebootDriver.run(any(), any())).thenAnswer(invocation -> {
             // Simulate that the job takes a while to exit, no matter it's cancelled or not.
             assertThat(jobBlocker.tryAcquire(TIMEOUT_SEC, TimeUnit.SECONDS)).isTrue();
             return true;
         });
->>>>>>> 5e9a8b6e
 
         // An update arrives. A job is scheduled.
         mPreRebootDexoptJob.onUpdateReady(null /* otaSlot */);
